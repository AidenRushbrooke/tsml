--- conflicted
+++ resolved
@@ -17,11 +17,7 @@
             result = IOUtils.readLines(process.getInputStream(), StandardCharsets.UTF_8);
         } else {
             throw new IllegalStateException(StrUtils.join("\n", IOUtils.readLines(process.getErrorStream(),
-<<<<<<< HEAD
-                                                                                         StandardCharsets.UTF_8)));
-=======
                                                                                   StandardCharsets.UTF_8)));
->>>>>>> f791ff4c
         }
         process.destroyForcibly();
         return result;
