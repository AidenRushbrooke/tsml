package utilities;

<<<<<<< HEAD
import java.util.List;
=======
import java.util.HashMap;
import java.util.Map;
>>>>>>> 3b0d3c7b
import java.util.function.BiConsumer;
import java.util.function.BiFunction;

public class StringUtilities {



    public static String join(String separator, String... parts) {
        if(parts.length == 0) {
            return "";
        }
        StringBuilder list = new StringBuilder();
        for(int i = 0; i < parts.length - 1; i++){
            list.append(parts[i]);
            list.append(separator);
        }
        list.append(parts[parts.length - 1]);
        return list.toString();
    }

    public static void forEachPair(String[] options, BiConsumer<String, String> function) {
        if(options.length % 2 != 0) {
            throw new IllegalArgumentException("options is not correct length, must be key-value pairs");
        }
        for(int i = 0; i < options.length; i += 2) {
            String key = options[i];
            String value = options[i + 1];
            function.accept(key, value);
        }
    }

<<<<<<< HEAD
    public static String join(String separator, double... values) {
        String[] strings = new String[values.length];
        for (int i = 0; i < values.length; i++) {
            strings[i] = String.valueOf(values[i]);
        }
        return join(separator, strings);
=======
    public static HashMap<String, String> pairValuesToMap(String... pairValues) {
        HashMap<String, String> map = new HashMap<>();
        forEachPair(pairValues, map::put);
        return map;
    }

    public static boolean equalPairs(String[] a, String[] b) {
        HashMap<String, String> mapA = pairValuesToMap(a);
        HashMap<String, String> mapB = pairValuesToMap(b);
        for(Map.Entry<String, String> entry : mapA.entrySet()) {
            String valueA = entry.getValue();
            String keyA = entry.getKey();
            String valueB = mapB.get(keyA);
            if(valueB == null || !valueA.equals(valueB)) {
                return false;
            }
        }
        return true;
>>>>>>> 3b0d3c7b
    }
}<|MERGE_RESOLUTION|>--- conflicted
+++ resolved
@@ -1,11 +1,8 @@
 package utilities;
 
-<<<<<<< HEAD
-import java.util.List;
-=======
 import java.util.HashMap;
 import java.util.Map;
->>>>>>> 3b0d3c7b
+import java.util.List;
 import java.util.function.BiConsumer;
 import java.util.function.BiFunction;
 
@@ -37,14 +34,14 @@
         }
     }
 
-<<<<<<< HEAD
     public static String join(String separator, double... values) {
         String[] strings = new String[values.length];
         for (int i = 0; i < values.length; i++) {
             strings[i] = String.valueOf(values[i]);
         }
         return join(separator, strings);
-=======
+    }
+
     public static HashMap<String, String> pairValuesToMap(String... pairValues) {
         HashMap<String, String> map = new HashMap<>();
         forEachPair(pairValues, map::put);
@@ -63,6 +60,5 @@
             }
         }
         return true;
->>>>>>> 3b0d3c7b
     }
 }