/*
 *   This program is free software: you can redistribute it and/or modify
 *   it under the terms of the GNU General Public License as published by
 *   the Free Software Foundation, either version 3 of the License, or
 *   (at your option) any later version.
 *
 *   This program is distributed in the hope that it will be useful,
 *   but WITHOUT ANY WARRANTY; without even the implied warranty of
 *   MERCHANTABILITY or FITNESS FOR A PARTICULAR PURPOSE.  See the
 *   GNU General Public License for more details.
 *
 *   You should have received a copy of the GNU General Public License
 *   along with this program.  If not, see <http://www.gnu.org/licenses/>.
 */
package timeseriesweka.classifiers.dictionary_based;

import java.security.InvalidParameterException;
import java.util.*;

import net.sourceforge.sizeof.SizeOf;
import timeseriesweka.classifiers.*;

import java.io.File;
import java.io.FileInputStream;
import java.io.FileOutputStream;
import java.io.ObjectInputStream;
import java.io.ObjectOutputStream;
import java.util.concurrent.Future;
import java.util.concurrent.TimeUnit;
import java.util.concurrent.ExecutorService;
import java.util.concurrent.Executors;

import utilities.*;
import utilities.samplers.*;
import weka.classifiers.functions.GaussianProcesses;
import weka.core.*;
import evaluation.storage.ClassifierResults;
import experiments.data.DatasetLoading;

import static utilities.InstanceTools.resampleTrainAndTestInstances;
import static utilities.multivariate_tools.MultivariateInstanceTools.*;
import static weka.core.Utils.sum;

/**
 * cBOSS classifier with parameter search and ensembling for univariate and
 * multivariate time series classification.
 * If parameters are known, use the nested class BOSSIndividual and directly provide them.
 *
 * Options to change the method of ensembling to randomly select parameters with or without a filter.
 * Has the capability to contract train time and checkpoint when using a random ensemble.
 *
 * Alphabetsize fixed to four and maximum wordLength of 16.
 *
 * @author Matthew Middlehurst
 *
 * Implementation based on the algorithm described in getTechnicalInformation()
 */
public class cBOSS extends EnhancedAbstractClassifier implements TrainTimeContractable,
        MemoryContractable, Checkpointable, TechnicalInformationHandler, MultiThreadable {

    private ArrayList<Double>[] paramAccuracy;
    private ArrayList<Double>[] paramTime;
    private ArrayList<Double>[] paramMemory;

    private int ensembleSize = 50;
    private int ensembleSizePerChannel = -1;
    private boolean randomCVAccEnsemble = false;
    private boolean useWeights = false;

    private boolean useFastTrainEstimate = false;
    private int maxEvalPerClass = -1;
    private int maxEval = 500;

    private double maxWinLenProportion = 1;
    private double maxWinSearchProportion = 0.25;

    private boolean reduceTrainInstances = false;
    private double trainProportion = -1;
    private int maxTrainInstances = 1000;
    private boolean stratifiedSubsample = false;

    private boolean cutoff = false;

    private transient LinkedList<BOSSIndividual>[] classifiers;
    private int numSeries;
    private int[] numClassifiers;
    private int currentSeries = 0;
    private boolean isMultivariate = false;

    private final int[] wordLengths = { 16, 14, 12, 10, 8 };
    private final int[] alphabetSize = { 4 };
    private final boolean[] normOptions = { true, false };
    private final double correctThreshold = 0.92;
    private int maxEnsembleSize = 500;

    private boolean bayesianParameterSelection = false;
    private int initialRandomParameters = 20;
    private int[] initialParameterCount;
    private Instances[] parameterPool;
    private Instances[] prevParameters;

    private String checkpointPath;
    private boolean checkpoint = false;
    private long checkpointTime = 0;
    private long checkpointTimeDiff = 0;
    private boolean cleanupCheckpointFiles = false;
    private boolean loadAndFinish = false;

    private long contractTime = 0;
    private boolean trainTimeContract = false;
    private boolean underContractTime = false;

    private long memoryLimit = 0;
    private long bytesUsed = 0;
    private boolean memoryContract = false;
    private boolean underMemoryLimit = true;

    //cBOSS CV acc variables, stored as field for checkpointing.
    private int[] classifiersBuilt;
    private int[] lowestAccIdx;
    private double[] lowestAcc;

    private boolean fullTrainCVEstimate = false;
    private double[][] trainDistributions;
    private int[] idxSubsampleCount;
    private ArrayList<Integer> latestTrainPreds;
    private ArrayList<Integer> latestTrainIdx;
    private ArrayList<ArrayList>[] filterTrainPreds;
    private ArrayList<ArrayList>[] filterTrainIdx;
    private Instances seriesHeader;

    private transient Instances train;
    private double ensembleCvAcc = -1;
    private double[] ensembleCvPreds = null;

    private int numThreads = 1;
    private boolean multiThread = false;
    private ExecutorService ex;
    
    protected static final long serialVersionUID = 22554L;

    public cBOSS(){
        super(CAN_ESTIMATE_OWN_PERFORMANCE);
        useRecommendedSettings();
    }
    
    @Override
    public TechnicalInformation getTechnicalInformation() {
        //TODO update
        TechnicalInformation result;
        result = new TechnicalInformation(TechnicalInformation.Type.ARTICLE);
        result.setValue(TechnicalInformation.Field.AUTHOR, "P. Schafer");
        result.setValue(TechnicalInformation.Field.TITLE, "The BOSS is concerned with time series classification in the presence of noise");
        result.setValue(TechnicalInformation.Field.JOURNAL, "Data Mining and Knowledge Discovery");
        result.setValue(TechnicalInformation.Field.VOLUME, "29");
        result.setValue(TechnicalInformation.Field.NUMBER,"6");
        result.setValue(TechnicalInformation.Field.PAGES, "1505-1530");
        result.setValue(TechnicalInformation.Field.YEAR, "2015");
        return result;
    }

    @Override
    public Capabilities getCapabilities(){
        Capabilities result = super.getCapabilities();
        result.disableAll();

        result.setMinimumNumberInstances(2);

        // attributes
        result.enable(Capabilities.Capability.RELATIONAL_ATTRIBUTES);
        result.enable(Capabilities.Capability.NUMERIC_ATTRIBUTES);

        // class
        result.enable(Capabilities.Capability.NOMINAL_CLASS);

        return result;
    }

    @Override
    public String getParameters() {
        StringBuilder sb = new StringBuilder();
        sb.append(super.getParameters());

        sb.append(",numSeries,").append(numSeries);

        for (int n = 0; n < numSeries; n++) {
            sb.append(",numclassifiers,").append(n).append(",").append(numClassifiers[n]);

            for (int i = 0; i < numClassifiers[n]; ++i) {
                BOSSIndividual boss = classifiers[n].get(i);
                sb.append(",windowSize,").append(boss.getWindowSize()).append(",wordLength,").append(boss.getWordLength());
                sb.append(",alphabetSize,").append(boss.getAlphabetSize()).append(",norm,").append(boss.isNorm());
            }
        }

        return sb.toString();
    }

    private void useRecommendedSettings(){
        ensembleSize = 250;
        maxEnsembleSize = 50;
        randomCVAccEnsemble = true;
        useWeights = true;
        reduceTrainInstances = true;
        trainProportion = 0.7;
        bayesianParameterSelection = true;
    }

    //pass in an enum of hour, minute, day, and the amount of them.
    @Override
    public void setTrainTimeLimit(TimeUnit time, long amount){
        switch (time){
            case DAYS:
                contractTime = (long)(8.64e+13)*amount;
                break;
            case HOURS:
                contractTime = (long)(3.6e+12)*amount;
                break;
            case MINUTES:
                contractTime = (long)(6e+10)*amount;
                break;
            case SECONDS:
                contractTime = (long)(1e+9)*amount;
                break;
            case NANOSECONDS:
                contractTime = amount;
                break;
            default:
                throw new InvalidParameterException("Invalid time unit");
        }
        trainTimeContract = true;
    }

    @Override
    public void setMemoryLimit(DataUnit unit, long amount){
        switch (unit){
            case GIGABYTE:
                memoryLimit = amount*1073741824;
                break;
            case MEGABYTE:
                memoryLimit = amount*1048576;
                break;
            case BYTES:
                memoryLimit = amount;
                break;
            default:
                throw new InvalidParameterException("Invalid data unit");
        }
        memoryContract = true;
    }

    @Override
    public void enableMultiThreading(int numThreads) {
        if (numThreads > 1) {
            this.numThreads = numThreads;
            multiThread = true;
        }
        else{
            this.numThreads = 1;
            multiThread = false;
        }
    }

    //Set the path where checkpointed versions will be stored
    @Override //Checkpointable
    public boolean setSavePath(String path) {
        boolean validPath=Checkpointable.super.setSavePath(path);
        if(validPath){
            checkpointPath = path;
            checkpoint = true;
        }
        return validPath;
    }

    //Define how to copy from a loaded object to this object
    @Override
    public void copyFromSerObject(Object obj) throws Exception{
        if(!(obj instanceof cBOSS))
            throw new Exception("The SER file is not an instance of BOSS");
        cBOSS saved = ((cBOSS)obj);
        System.out.println("Loading BOSS.ser");

        //copy over variables from serialised object
        paramAccuracy = saved.paramAccuracy;
        paramTime = saved.paramTime;
        paramMemory = saved.paramMemory;
        ensembleSize = saved.ensembleSize;
        seed = saved.seed;
        ensembleSizePerChannel = saved.ensembleSizePerChannel;
        rand = saved.rand;
        randomCVAccEnsemble = saved.randomCVAccEnsemble;
        useWeights = saved.useWeights;
        useFastTrainEstimate = saved.useFastTrainEstimate;
        maxEvalPerClass = saved.maxEvalPerClass;
        maxEval = saved.maxEval;
        maxWinLenProportion = saved.maxWinLenProportion;
        maxWinSearchProportion = saved.maxWinSearchProportion;
        reduceTrainInstances = saved.reduceTrainInstances;
        trainProportion = saved.trainProportion;
        maxTrainInstances = saved.maxTrainInstances;
        stratifiedSubsample = saved.stratifiedSubsample;
        cutoff = saved.cutoff;
//        loadAndFinish = saved.loadAndFinish;
        numSeries = saved.numSeries;
        numClassifiers = saved.numClassifiers;
        currentSeries = saved.currentSeries;
        isMultivariate = saved.isMultivariate;
//        wordLengths = saved.wordLengths;
//        alphabetSize = saved.alphabetSize;
//        correctThreshold = saved.correctThreshold;
        maxEnsembleSize = saved.maxEnsembleSize;
        bayesianParameterSelection = saved.bayesianParameterSelection;
        initialRandomParameters = saved.initialRandomParameters;
        initialParameterCount = saved.initialParameterCount;
        parameterPool = saved.parameterPool;
        prevParameters = saved.prevParameters;
//        checkpointPath = saved.checkpointPath;
//        serPath = saved.serPath;
//        checkpoint = saved.checkpoint;
        checkpointTime = saved.checkpointTime;
//        checkpointTimeDiff = checkpointTimeDiff;
        cleanupCheckpointFiles = saved.cleanupCheckpointFiles;
        contractTime = saved.contractTime;
        trainTimeContract = saved.trainTimeContract;
        underContractTime = saved.underContractTime;
        memoryLimit = saved.memoryLimit;
        bytesUsed = saved.bytesUsed;
        memoryContract = saved.memoryContract;
        underMemoryLimit = saved.underMemoryLimit;
        classifiersBuilt = saved.classifiersBuilt;
        lowestAccIdx = saved.lowestAccIdx;
        lowestAcc = saved.lowestAcc;
        fullTrainCVEstimate = saved.fullTrainCVEstimate;
        trainDistributions = saved.trainDistributions;
        idxSubsampleCount = saved.idxSubsampleCount;
        latestTrainPreds = saved.latestTrainPreds;
        latestTrainIdx = saved.latestTrainIdx;
        filterTrainPreds = saved.filterTrainPreds;
        filterTrainIdx = saved.filterTrainIdx;
        seriesHeader = saved.seriesHeader;
        trainResults = saved.trainResults;
        ensembleCvAcc = saved.ensembleCvAcc;
        ensembleCvPreds = saved.ensembleCvPreds;
        numThreads = saved.numThreads;
        multiThread = saved.multiThread;

        //load in each serisalised classifier
        classifiers = new LinkedList[numSeries];
        for (int n = 0; n < numSeries; n++) {
            classifiers[n] = new LinkedList();
            for (int i = 0; i < saved.numClassifiers[n]; i++) {
                System.out.println("Loading BOSSIndividual" + n + "-" + i + ".ser");

                FileInputStream fis = new FileInputStream(checkpointPath + "BOSSIndividual" + n + "-" + i + ".ser");
                try (ObjectInputStream in = new ObjectInputStream(fis)) {
                    Object indv = in.readObject();

                    if (!(indv instanceof BOSSIndividual))
                        throw new Exception("The SER file " + n + "-" + i + " is not an instance of BOSSIndividual");
                    BOSSIndividual ser = ((BOSSIndividual) indv);
                    classifiers[n].add(ser);
                }
            }
        }

        checkpointTimeDiff = saved.checkpointTimeDiff + (System.nanoTime() - checkpointTime);
    }

    @Override
    public ClassifierResults getTrainResults(){
//        trainResults.setAcc(ensembleCvAcc);
        return trainResults;
    }

    public void setEnsembleSize(int size) {
        ensembleSize = size;
    }

    public void setMaxEnsembleSize(int size) {
        maxEnsembleSize = size;
    }

    public void setRandomCVAccEnsemble(boolean b){
        randomCVAccEnsemble = b;
    }

    public void useWeights(boolean b) {
        useWeights = b;
    }

    public void setFastTrainEstimate(boolean b){
        useFastTrainEstimate = b;
    }

    public void setMaxEval(int i) {
        maxEval = i;
    }

    public void setMaxEvalPerClass(int i) {
        maxEvalPerClass = i;
    }

    public void setReduceTrainInstances(boolean b){
        reduceTrainInstances = b;
    }

    public void setTrainProportion(double d){
        trainProportion = d;
    }

    public void setMaxTrainInstances(int i){
        maxTrainInstances = i;
    }

    public void setCleanupCheckpointFiles(boolean b) {
        cleanupCheckpointFiles = b;
    }

    public void setFullTrainCVEstimate(boolean b){
        fullTrainCVEstimate = b;
    }

    public void setCutoff(boolean b) {
        cutoff = b;
    }

    public void cleanupCheckpointFiles(boolean b){
        cleanupCheckpointFiles = b;
    }

    public void loadAndFinish(boolean b) {
        loadAndFinish = b;
    }

    public void setMaxWinLenProportion(double d){
        maxWinLenProportion = d;
    }

    public void setMaxWinSearchProportion(double d){
        maxWinSearchProportion = d;
    }

    public void setBayesianParameterSelection(boolean b) {
        bayesianParameterSelection = b;
    }

    @Override
    public void buildClassifier(final Instances data) throws Exception {
        trainResults.setBuildTime(System.nanoTime());
        // can classifier handle the data?
        getCapabilities().testWithFail(data);

        if (data.checkForAttributeType(Attribute.RELATIONAL)) {
            isMultivariate = true;
        }

        //Window length settings
        int seriesLength = isMultivariate ? channelLength(data) - 1 : data.numAttributes() - 1; //minus class attribute
        int minWindow = 10;
        int maxWindow = (int) (seriesLength * maxWinLenProportion);
        if (maxWindow < minWindow) minWindow = maxWindow / 2;
        //whats the max number of window sizes that should be searched through
        double maxWindowSearches = seriesLength * maxWinSearchProportion;
        int winInc = (int) ((maxWindow - minWindow) / maxWindowSearches);
        if (winInc < 1) winInc = 1;

        //path checkpoint files will be saved to
        checkpointPath = checkpointPath + "/" + checkpointName(data.relationName()) + "/";
        File f = new File(checkpointPath + "BOSS.ser");

        //if checkpointing and serialised files exist load said files
        if (checkpoint && f.exists()) {
            if(debug)
                System.out.println("Loading from checkpoint file");
            long time = System.nanoTime();
            loadFromFile(checkpointPath + "BOSS.ser");
            if(debug)
                System.out.println("Spent " + (System.nanoTime() - time) + "nanoseconds loading files");
        }
        //initialise variables
        else {
            if (data.classIndex() != data.numAttributes() - 1)
                throw new Exception("BOSS_BuildClassifier: Class attribute not set as last attribute in dataset");

            //Multivariate
            if (isMultivariate) {
                numSeries = numChannels(data);
                classifiers = new LinkedList[numSeries];

                for (int n = 0; n < numSeries; n++) {
                    classifiers[n] = new LinkedList<>();
                }

                numClassifiers = new int[numSeries];

                if (ensembleSizePerChannel > 0) {
                    ensembleSize = ensembleSizePerChannel * numSeries;
                }
            }
            //Univariate
            else {
                numSeries = 1;
                classifiers = new LinkedList[1];
                classifiers[0] = new LinkedList<>();
                numClassifiers = new int[1];
            }

            if (maxEvalPerClass > 0) {
                maxEval = data.numClasses() * maxEvalPerClass;
            }

            rand = new Random(seed);

            parameterPool = uniqueParameters(minWindow, maxWindow, winInc);

            if (randomCVAccEnsemble){
                classifiersBuilt = new int[numSeries];
                lowestAccIdx = new int[numSeries];
                lowestAcc = new double[numSeries];
                for (int i = 0; i < numSeries; i++) lowestAcc[i] = Double.MAX_VALUE;

                if (getEstimateOwnPerformance()){
                    filterTrainPreds = new ArrayList[numSeries];
                    filterTrainIdx  = new ArrayList[numSeries];
                    for (int n = 0; n < numSeries; n++){
                        filterTrainPreds[n] = new ArrayList();
                        filterTrainIdx[n] = new ArrayList();
                    }
                }
            }
        }

        if (memoryContract) {
            try {
                SizeOf.deepSizeOf("test");
            } catch (IllegalStateException e) {
                throw new Exception("Unable to contract memory with SizeOf unavailable, " +
                            "enable by linking to SizeOf.jar in VM options i.e. -javaagent:lib/SizeOf.jar");
            }
        }

        train = data;

        if (getEstimateOwnPerformance()){
            trainDistributions = new double[data.numInstances()][data.numClasses()];
            idxSubsampleCount = new int[data.numInstances()];
        }

        if (multiThread){
            if (numThreads == 1) numThreads = Runtime.getRuntime().availableProcessors();
            if (ex == null) ex = Executors.newFixedThreadPool(numThreads);
        }

        //required to deal with multivariate datasets, each channel is split into its own instances
        Instances[] series;

        //Multivariate
        if (isMultivariate) {
            series = splitMultivariateInstances(data);
            seriesHeader = new Instances(series[0], 0);
        }
        //Univariate
        else{
            series = new Instances[1];
            series[0] = data;
        }

        //Contracting
        if (trainTimeContract){
            ensembleSize = 0;
            underContractTime = true;
        }

        //If checkpointing and flag is set stop building.
        if (!(checkpoint && loadAndFinish)){
            //Randomly selected ensemble with accuracy filter
            if (randomCVAccEnsemble){
                buildRandomCVAccBOSS(series);
            }
            //Randomly selected ensemble
            else {
                buildRandomBOSS(series);
            }
        }

        //end train time in nanoseconds
        trainResults.setBuildTime(System.nanoTime() - trainResults.getBuildTime() - checkpointTimeDiff);

        //Estimate train accuracy
//TO DO: SORT THIS BIT OUT

        if (getEstimateOwnPerformance()) {
//            trainResults.finaliseResults();
            ensembleCvAcc = findEnsembleTrainAcc(data);
<<<<<<< HEAD
            System.out.println("CV acc =" + ensembleCvAcc);
=======
//            System.out.println("CV acc =" + ensembleCvAcc);
//            setEstimateOwnPerformance(false);
>>>>>>> 6130244d
        }

        //delete any serialised files and holding folder for checkpointing on completion
        if (checkpoint && cleanupCheckpointFiles){
            checkpointCleanup();
        }
    }

    private void buildRandomCVAccBOSS(Instances[] series) throws Exception {
        //build classifiers up to a set size
        while (((underContractTime || sum(classifiersBuilt) < ensembleSize) && underMemoryLimit) && parameterPool[numSeries-1].size() > 0) {
            long indivBuildTime = System.nanoTime();
            boolean checkpointChange = false;
            double[] parameters = selectParameters();
            if (parameters == null) continue;

            BOSSIndividual boss = new BOSSIndividual((int)parameters[0], (int)parameters[1], (int)parameters[2], parameters[3] == 1, multiThread, numThreads, ex);
            Instances data = resampleData(series[currentSeries], boss);
            boss.cleanAfterBuild = true;
            boss.seed = seed;
            boss.buildClassifier(data);
            boss.accuracy = individualTrainAcc(boss, data, numClassifiers[currentSeries] < maxEnsembleSize ? Double.MIN_VALUE : lowestAcc[currentSeries]);

            if (useWeights){
                boss.weight = Math.pow(boss.accuracy, 4);
                if (boss.weight == 0) boss.weight = 1;
            }

            if (bayesianParameterSelection) paramAccuracy[currentSeries].add(boss.accuracy);
            if (trainTimeContract) paramTime[currentSeries].add((double)(System.nanoTime() - indivBuildTime));
            if (memoryContract) paramMemory[currentSeries].add((double)SizeOf.deepSizeOf(boss));

            if (numClassifiers[currentSeries] < maxEnsembleSize){
                if (boss.accuracy < lowestAcc[currentSeries]){
                    lowestAccIdx[currentSeries] = classifiersBuilt[currentSeries];
                    lowestAcc[currentSeries] = boss.accuracy;
                }
                classifiers[currentSeries].add(boss);
                numClassifiers[currentSeries]++;

                if (getEstimateOwnPerformance()){
                    filterTrainPreds[currentSeries].add(latestTrainPreds);
                    filterTrainIdx[currentSeries].add(latestTrainIdx);
                }
            }
            else if (boss.accuracy > lowestAcc[currentSeries]) {
                double[] newLowestAcc = findMinEnsembleAcc();
                lowestAccIdx[currentSeries] = (int)newLowestAcc[0];
                lowestAcc[currentSeries] = newLowestAcc[1];

                classifiers[currentSeries].remove(lowestAccIdx[currentSeries]);
                classifiers[currentSeries].add(lowestAccIdx[currentSeries], boss);

                if (getEstimateOwnPerformance()){
                    filterTrainPreds[currentSeries].remove(lowestAccIdx[currentSeries]);
                    filterTrainIdx[currentSeries].remove(lowestAccIdx[currentSeries]);
                    filterTrainPreds[currentSeries].add(lowestAccIdx[currentSeries], latestTrainPreds);
                    filterTrainIdx[currentSeries].add(lowestAccIdx[currentSeries], latestTrainIdx);
                }

                checkpointChange = true;
            }

            classifiersBuilt[currentSeries]++;

            int prev = currentSeries;
            if (isMultivariate) {
                nextSeries();
            }

            if (checkpoint) {
                if (classifiersBuilt[currentSeries] <= maxEnsembleSize) {
                    checkpoint(prev, -1, true);
                }
                else{
                    checkpoint(prev, lowestAccIdx[prev], checkpointChange);
                }
            }

            checkContracts();
        }

        if (cutoff){
            for (int n = 0; n < numSeries; n++) {
                double maxAcc = 0;
                for (int i = 0; i < classifiers[n].size(); i++){
                    if (classifiers[n].get(i).accuracy > maxAcc){
                        maxAcc = classifiers[n].get(i).accuracy;
                    }
                }

                for (int i = 0; i < classifiers[n].size(); i++){
                    BOSSIndividual b = classifiers[n].get(i);
                    if (b.accuracy < maxAcc * correctThreshold) {
                        classifiers[currentSeries].remove(i);

                        if (getEstimateOwnPerformance()){
                            filterTrainPreds[n].remove(i);
                            filterTrainIdx[n].remove(i);
                        }

                        numClassifiers[n]--;
                        i--;
                    }
                }
            }
        }

        if (getEstimateOwnPerformance()){
            for (int n = 0; n < numSeries; n++) {
                for (int i = 0; i < filterTrainIdx[n].size(); i++) {
                    ArrayList<Integer> trainIdx = filterTrainIdx[n].get(i);
                    ArrayList<Integer> trainPreds = filterTrainPreds[n].get(i);
                    double weight = classifiers[n].get(i).weight;
                    for (int g = 0; g < trainIdx.size(); g++) {
                        idxSubsampleCount[trainIdx.get(g)] += weight;
                        trainDistributions[trainIdx.get(g)][trainPreds.get(g)] += weight;
                    }
                }
            }

            filterTrainPreds = null;
            filterTrainIdx = null;
            latestTrainPreds = null;
            latestTrainIdx = null;

            for (int i = 0; i < trainDistributions.length; i++){
                if (idxSubsampleCount[i] > 0) {
                    for (int n = 0; n < trainDistributions[i].length; n++) {
                        trainDistributions[i][n] /= idxSubsampleCount[i];
                    }
                    //System.out.println(Arrays.toString(trainDistributions[i]));
                }
            }
        }
    }

    private void buildRandomBOSS(Instances[] series) throws Exception {
        //build classifiers up to a set size
        while ((((underContractTime && numClassifiers[numSeries-1] < maxEnsembleSize)
                || sum(numClassifiers) < ensembleSize) && underMemoryLimit) && parameterPool[numSeries-1].size() > 0) {
            long indivBuildTime = System.nanoTime();
            double[] parameters = selectParameters();
            if (parameters == null) continue;

            BOSSIndividual boss = new BOSSIndividual((int)parameters[0], (int)parameters[1], (int)parameters[2], parameters[3] == 1, multiThread, numThreads, ex);
            Instances data = resampleData(series[currentSeries], boss);
            boss.cleanAfterBuild = true;
            boss.seed = seed;
            boss.buildClassifier(data);
            classifiers[currentSeries].add(boss);
            numClassifiers[currentSeries]++;

            if (useWeights){
                if (boss.accuracy == -1) boss.accuracy = individualTrainAcc(boss, data, Double.MIN_VALUE);
                boss.weight = Math.pow(boss.accuracy, 4);
                if (boss.weight == 0) boss.weight = 1;
            }

            if (bayesianParameterSelection) {
                if (boss.accuracy == -1) boss.accuracy = individualTrainAcc(boss, data, Double.MIN_VALUE);
                paramAccuracy[currentSeries].add(boss.accuracy);
            }
            if (trainTimeContract) paramTime[currentSeries].add((double)(System.nanoTime() - indivBuildTime));
            if (memoryContract) paramMemory[currentSeries].add((double)SizeOf.deepSizeOf(boss));

            if (getEstimateOwnPerformance()){
                if (boss.accuracy == -1) boss.accuracy = individualTrainAcc(boss, data, Double.MIN_VALUE);
                for (int i = 0; i < latestTrainIdx.size(); i++){
                    idxSubsampleCount[latestTrainIdx.get(i)] += boss.weight;
                    trainDistributions[latestTrainIdx.get(i)][latestTrainPreds.get(i)] += boss.weight;
                }
            }

            int prev = currentSeries;
            if (isMultivariate){
                nextSeries();
            }

            if (checkpoint) {
                checkpoint(prev, -1, true);
            }

            checkContracts();
        }

        if (getEstimateOwnPerformance()){
            latestTrainPreds = null;
            latestTrainIdx = null;

            for (int i = 0; i < trainDistributions.length; i++){
                if (idxSubsampleCount[i] > 0) {
                    for (int n = 0; n < trainDistributions[i].length; n++) {
                        trainDistributions[i][n] /= idxSubsampleCount[i];
                    }
                }
            }
        }
    }

    private void checkpoint(int seriesNo, int classifierNo, boolean saveIndiv){
        if(checkpointPath!=null){
            try{
                File f = new File(checkpointPath);
                if(!f.isDirectory())
                    f.mkdirs();
                //time the checkpoint occured
                checkpointTime = System.nanoTime();

                if (saveIndiv) {
                    if (seriesNo >= 0) {
                        if (classifierNo < 0) classifierNo = classifiers[seriesNo].size() - 1;

                        //save the last build individual classifier
                        BOSSIndividual indiv = classifiers[seriesNo].get(classifierNo);

                        FileOutputStream fos = new FileOutputStream(checkpointPath + "BOSSIndividual" + seriesNo + "-" + classifierNo + ".ser");
                        try (ObjectOutputStream out = new ObjectOutputStream(fos)) {
                            out.writeObject(indiv);
                            out.close();
                            fos.close();
                        }
                    }
                }

                //dont take into account time spent serialising into build time
                checkpointTimeDiff += System.nanoTime() - checkpointTime;
                checkpointTime = System.nanoTime();

                //save this, classifiers and train data not included
                saveToFile(checkpointPath + "RandomBOSStemp.ser");

                File file = new File(checkpointPath + "RandomBOSStemp.ser");
                File file2 = new File(checkpointPath + "BOSS.ser");
                file2.delete();
                file.renameTo(file2);

                checkpointTimeDiff += System.nanoTime() - checkpointTime;
            }
            catch(Exception e){
                e.printStackTrace();
                System.out.println("Serialisation to "+checkpointPath+" FAILED");
            }
        }
    }

    private void checkpointCleanup(){
        File f = new File(checkpointPath);
        String[] files = f.list();

        for (String file: files){
            File f2 = new File(f.getPath() + "\\" + file);
            boolean b = f2.delete();
        }

        f.delete();
    }

    private String checkpointName(String datasetName){
        String name = datasetName + seed + "BOSS";

        if (trainTimeContract){
            name += ("TTC" + contractTime);
        }
        else if (isMultivariate && ensembleSizePerChannel > 0){
            name += ("PC" + (ensembleSizePerChannel*numSeries));
        }
        else{
            name += ("S" + ensembleSize);
        }

        if (memoryContract){
            name += ("MC" + memoryLimit);
        }

        if (randomCVAccEnsemble) {
            name += ("M" + maxEnsembleSize);
        }

        if (useWeights){
            name += "W";
        }

        return name;
    }

    public void checkContracts(){
        underContractTime = System.nanoTime() - trainResults.getBuildTime() - checkpointTimeDiff < contractTime;
        underMemoryLimit = !memoryContract || bytesUsed < memoryLimit;
    }

    //[0] = index, [1] = acc
    private double[] findMinEnsembleAcc() {
        double minAcc = Double.MAX_VALUE;
        int minAccInd = 0;
        for (int i = 0; i < classifiers[currentSeries].size(); ++i) {
            double curacc = classifiers[currentSeries].get(i).accuracy;
            if (curacc < minAcc) {
                minAcc = curacc;
                minAccInd = i;
            }
        }

        return new double[] { minAccInd, minAcc };
    }

    private Instances[] uniqueParameters(int minWindow, int maxWindow, int winInc){
        Instances[] parameterPool = new Instances[numSeries];
        ArrayList<double[]> possibleParameters = new ArrayList();

        for (Boolean normalise: normOptions) {
            for (Integer alphSize : alphabetSize) {
                for (int winSize = minWindow; winSize <= maxWindow; winSize += winInc) {
                    for (Integer wordLen : wordLengths) {
                        double[] parameters = {wordLen, alphSize, winSize, normalise ? 1 : 0};
                        possibleParameters.add(parameters);
                    }
                }
            }
        }

        int numAtts = possibleParameters.get(0).length+1;
        ArrayList<Attribute> atts = new ArrayList<>(numAtts);
        for (int i = 0; i < numAtts; i++){
            atts.add(new Attribute("att" + i));
        }

        prevParameters = new Instances[numSeries];
        initialParameterCount = new int[numSeries];

        for (int n = 0; n < numSeries; n++) {
            parameterPool[n] = new Instances("params", atts, possibleParameters.size());
            parameterPool[n].setClassIndex(numAtts-1);
            prevParameters[n] = new Instances(parameterPool[n], 0);
            prevParameters[n].setClassIndex(numAtts-1);

            for (int i = 0; i < possibleParameters.size(); i++) {
                DenseInstance inst = new DenseInstance(1, possibleParameters.get(i));
                inst.insertAttributeAt(numAtts-1);
                parameterPool[n].add(inst);
            }
        }

        if (bayesianParameterSelection){
            paramAccuracy = new ArrayList[numSeries];
            for (int i = 0; i < numSeries; i++){
                paramAccuracy[i] = new ArrayList<>();
            }
        }
        if (trainTimeContract){
            paramTime = new ArrayList[numSeries];
            for (int i = 0; i < numSeries; i++){
                paramTime[i] = new ArrayList<>();
            }
        }
        if (memoryContract){
            paramMemory = new ArrayList[numSeries];
            for (int i = 0; i < numSeries; i++){
                paramMemory[i] = new ArrayList<>();
            }
        }

        return parameterPool;
    }

    private double[] selectParameters() throws Exception {
        Instance params;

        if (trainTimeContract) {
            if (prevParameters[currentSeries].size() > 0) {
                for (int i = 0; i < paramTime[currentSeries].size(); i++) {
                    prevParameters[currentSeries].get(i).setClassValue(paramTime[currentSeries].get(i));
                }

                GaussianProcesses gp = new GaussianProcesses();
                gp.buildClassifier(prevParameters[currentSeries]);
                long remainingTime = contractTime - (System.nanoTime() - trainResults.getBuildTime() - checkpointTimeDiff);

                for (int i = 0; i < parameterPool[currentSeries].size(); i++) {
                    double pred = gp.classifyInstance(parameterPool[currentSeries].get(i));
                    if (pred > remainingTime) {
                        parameterPool[currentSeries].remove(i);
                        i--;
                    }
                }
            }
        }

        if (memoryContract) {
            if (prevParameters[currentSeries].size() > 0) {
                for (int i = 0; i < paramMemory[currentSeries].size(); i++) {
                    prevParameters[currentSeries].get(i).setClassValue(paramMemory[currentSeries].get(i));
                }

                GaussianProcesses gp = new GaussianProcesses();
                gp.buildClassifier(prevParameters[currentSeries]);
                long remainingMemory = memoryLimit - bytesUsed;

                for (int i = 0; i < parameterPool[currentSeries].size(); i++) {
                    double pred = gp.classifyInstance(parameterPool[currentSeries].get(i));
                    if (pred > remainingMemory) {
                        parameterPool[currentSeries].remove(i);
                        i--;
                    }
                }
            }
        }

        if (parameterPool[currentSeries].size() == 0){
            return null;
        }

        if (bayesianParameterSelection) {
            if (initialParameterCount[currentSeries] < initialRandomParameters) {
                initialParameterCount[currentSeries]++;
                params = parameterPool[currentSeries].remove(rand.nextInt(parameterPool[currentSeries].size()));
            } else {
                for (int i = 0; i < paramAccuracy[currentSeries].size(); i++){
                    prevParameters[currentSeries].get(i).setClassValue(paramAccuracy[currentSeries].get(i));
                }

                GaussianProcesses gp = new GaussianProcesses();
                gp.buildClassifier(prevParameters[currentSeries]);
                int bestIndex = 0;
                double bestAcc = -1;

                for (int i = 0; i < parameterPool[currentSeries].numInstances(); i++) {
                    double pred = gp.classifyInstance(parameterPool[currentSeries].get(i));

                    if (pred > bestAcc){
                        bestIndex = i;
                        bestAcc = pred;
                    }
                }

                params = parameterPool[currentSeries].remove(bestIndex);
            }
        }
        else {
            params = parameterPool[currentSeries].remove(rand.nextInt(parameterPool[currentSeries].size()));
        }

        prevParameters[currentSeries].add(params);
        return params.toDoubleArray();
    }

    private Instances resampleData(Instances series, BOSSIndividual boss){
        Instances data;
        int newSize;

        if (trainProportion > 0){
            newSize = (int)(series.numInstances()*trainProportion);
        }
        else{
            newSize = maxTrainInstances;
        }

        if (reduceTrainInstances && series.numInstances() > newSize){
            Sampler sampler;

            if (stratifiedSubsample){
                sampler = new RandomStratifiedIndexSampler(rand);
            }
            else{
                sampler = new RandomIndexSampler(rand);
            }

            sampler.setInstances(series);
            data = new Instances(series, newSize);
            boss.subsampleIndices = new ArrayList<>(newSize);

            for (int i = 0; i < newSize; i++){
                int n = (Integer)sampler.next();
                data.add(series.get(n));
                boss.subsampleIndices.add(n);
            }
        }
        else{
            data = series;
        }

        return data;
    }

    private double individualTrainAcc(BOSSIndividual boss, Instances series, double lowestAcc) throws Exception {
        int[] indicies;

        if (getEstimateOwnPerformance()){
            latestTrainPreds = new ArrayList();
            latestTrainIdx = new ArrayList();
        }

        if (useFastTrainEstimate && maxEval < series.numInstances()){
            RandomRoundRobinIndexSampler sampler = new RandomRoundRobinIndexSampler(rand);
            sampler.setInstances(series);
            indicies = new int[maxEval];

            for (int i = 0; i < maxEval; ++i) {
                int subsampleIndex = sampler.next();
                indicies[i] = subsampleIndex;
            }
        }
        else {
            indicies = new int[series.numInstances()];

            for (int i = 0; i < series.numInstances(); ++i) {
                indicies[i] = i;
            }
        }

        int correct = 0;
        int numInst = indicies.length;
        int requiredCorrect = (int)(lowestAcc*numInst);

        if (multiThread){
            ArrayList<Future<Double>> futures = new ArrayList<>(numInst);

            for (int i = 0; i < numInst; ++i)
                futures.add(ex.submit(boss.new TrainNearestNeighbourThread(i)));

            int idx = 0;
            for (Future<Double> f: futures){
                if (f.get() == series.get(idx).classValue()) {
                    ++correct;
                }
                idx++;
            }
        }
        else {
            for (int i = 0; i < numInst; ++i) {
                if (correct + numInst - i < requiredCorrect) {
                    return -1;
                }

                double c = boss.classifyInstance(indicies[i]); //classify series i, while ignoring its corresponding histogram i
                if (c == series.get(indicies[i]).classValue()) {
                    ++correct;
                }

                if (getEstimateOwnPerformance()){
                    latestTrainPreds.add((int)c);
                    if (boss.subsampleIndices != null) {
                        latestTrainIdx.add(boss.subsampleIndices.get(indicies[i]));
                    }
                    else {
                        latestTrainIdx.add(indicies[i]);
                    }
                }
            }
        }

        return (double) correct / (double) numInst;
    }

    public void nextSeries(){
        if (currentSeries == numSeries-1){
            currentSeries = 0;
        }
        else{
            currentSeries++;
        }
    }

    private double findEnsembleTrainAcc(Instances data) throws Exception {
        this.ensembleCvPreds = new double[data.numInstances()];
        int totalClassifers = sum(numClassifiers);
        double correct = 0;

        trainResults.setTimeUnit(TimeUnit.NANOSECONDS);
        trainResults.setClassifierName(getClassifierName());
        trainResults.setDatasetName(data.relationName());
        trainResults.setFoldID(seed);
        trainResults.setSplit("train");
        trainResults.setParas(getParameters());        
        
        if (idxSubsampleCount == null) idxSubsampleCount = new int[train.numInstances()];

        for (int i = 0; i < data.numInstances(); ++i) {
            double[] probs;

            if (idxSubsampleCount[i] > 0 && (!fullTrainCVEstimate || idxSubsampleCount[i] == totalClassifers)){
                probs = trainDistributions[i];
            }
            else {
                probs = distributionForInstance(i);
            }

            int maxClass = 0;
            for (int n = 1; n < probs.length; ++n) {
                if (probs[n] > probs[maxClass]) {
                    maxClass = n;
                }
                else if (probs[n] == probs[maxClass]){
                    if (rand.nextBoolean()){
                        maxClass = n;
                    }
                }
            }
            if (maxClass == data.get(i).classValue())
                ++correct;
            this.ensembleCvPreds[i] = maxClass;
            trainResults.addPrediction(data.get(i).classValue(), probs, maxClass, -1, "");
        }
        trainResults.finaliseResults();
        
        return correct / data.numInstances();
    }

    public double getTrainAcc(){
        if(ensembleCvAcc >= 0){
            return this.ensembleCvAcc;
        }

        try{
            return this.findEnsembleTrainAcc(train);
        }catch(Exception e){
            e.printStackTrace();
        }

        return -1;
    }

    public double[] getTrainPreds(){
        if(this.ensembleCvPreds == null){
            try{
                this.findEnsembleTrainAcc(train);
            }catch(Exception e){
                e.printStackTrace();
            }
        }

        return this.ensembleCvPreds;
    }

    //potentially scuffed when train set is subsampled, will have to revisit and discuss if this is a viable option
    //for estimation anyway.
    private double[] distributionForInstance(int test) throws Exception {
        int numClasses = train.numClasses();
        double[] classHist = new double[numClasses];

        //get sum of all channels, votes from each are weighted the same.
        double sum = 0;

        for (int n = 0; n < numSeries; n++) {
            for (BOSSIndividual classifier : classifiers[n]) {
                double classification;

                if (classifier.subsampleIndices == null){
                    classification = classifier.classifyInstance(test);
                }
                else if (classifier.subsampleIndices.contains(test)){
                    classification = classifier.classifyInstance(classifier.subsampleIndices.indexOf(test));
                }
                else if (fullTrainCVEstimate) {
                    Instance series = train.get(test);
                    if (isMultivariate){
                        series = splitMultivariateInstance(series)[n];
                        series.setDataset(seriesHeader);
                    }
                    classification = classifier.classifyInstance(series);
                }
                else{
                    continue;
                }

                classHist[(int) classification] += classifier.weight;
                sum += classifier.weight;
            }
        }

        double[] distributions = new double[numClasses];

        if (sum != 0) {
            for (int i = 0; i < classHist.length; ++i)
                distributions[i] += (classHist[i] / sum);
        }
        else{
            for (int i = 0; i < classHist.length; ++i)
                distributions[i] += 1 / numClasses;
        }

        return distributions;
    }

    @Override
    public double classifyInstance(Instance instance) throws Exception {
        double[] probs = distributionForInstance(instance);

        int maxClass = 0;
        for (int n = 1; n < probs.length; ++n) {
            if (probs[n] > probs[maxClass]) {
                maxClass = n;
            }
            else if (probs[n] == probs[maxClass]){
                if (rand.nextBoolean()){
                    maxClass = n;
                }
            }
        }

        return maxClass;
    }

    @Override
    public double[] distributionForInstance(Instance instance) throws Exception {
        int numClasses = train.numClasses();
        double[] classHist = new double[numClasses];

        //get sum of all channels, votes from each are weighted the same.
        double sum = 0;

        Instance[] series;

        //Multivariate
        if (isMultivariate) {
            series = splitMultivariateInstanceWithClassVal(instance);
        }
        //Univariate
        else {
            series = new Instance[1];
            series[0] = instance;
        }

        if (multiThread){
            ArrayList<Future<Double>>[] futures = new ArrayList[numSeries];

            for (int n = 0; n < numSeries; n++) {
                futures[n] = new ArrayList<>(numClassifiers[n]);
                for (BOSSIndividual classifier : classifiers[n]) {
                    futures[n].add(ex.submit(classifier.new TestNearestNeighbourThread(instance)));
                }
            }

            for (int n = 0; n < numSeries; n++) {
                int idx = 0;
                for (Future<Double> f : futures[n]) {
                    double weight = classifiers[n].get(idx).weight;
                    classHist[f.get().intValue()] += weight;
                    sum += weight;
                    idx++;
                }
            }
        }
        else {
            for (int n = 0; n < numSeries; n++) {
                for (BOSSIndividual classifier : classifiers[n]) {
                    double classification = classifier.classifyInstance(series[n]);
                    classHist[(int) classification] += classifier.weight;
                    sum += classifier.weight;
                }
            }
        }

        double[] distributions = new double[instance.numClasses()];

        if (sum != 0) {
            for (int i = 0; i < classHist.length; ++i)
                distributions[i] += classHist[i] / sum;
        }
        else{
            for (int i = 0; i < classHist.length; ++i)
                distributions[i] += 1 / numClasses;
        }

        return distributions;
    }

    public static void main(String[] args) throws Exception{
        int fold = 0;

        //Minimum working example
        String dataset = "ItalyPowerDemand";
        Instances train = DatasetLoading.loadDataNullable("Z:\\ArchiveData\\Univariate_arff\\"+dataset+"\\"+dataset+"_TRAIN.arff");
        Instances test = DatasetLoading.loadDataNullable("Z:\\ArchiveData\\Univariate_arff\\"+dataset+"\\"+dataset+"_TEST.arff");
        Instances[] data = resampleTrainAndTestInstances(train, test, fold);
        train = data[0];
        test = data[1];

        String dataset2 = "ERing";
        Instances train2 = DatasetLoading.loadDataNullable("Z:\\ArchiveData\\Multivariate_arff\\"+dataset2+"\\"+dataset2+"_TRAIN.arff");
        Instances test2 = DatasetLoading.loadDataNullable("Z:\\ArchiveData\\Multivariate_arff\\"+dataset2+"\\"+dataset2+"_TEST.arff");
        Instances[] data2 = resampleMultivariateTrainAndTestInstances(train2, test2, fold);
        train2 = data2[0];
        test2 = data2[1];

        cBOSS c;
        double accuracy;

        c = new cBOSS();
        c.useRecommendedSettings();
        c.bayesianParameterSelection = false;
        c.setSeed(fold);
        c.setEstimateOwnPerformance(true);
        c.buildClassifier(train);
        accuracy = ClassifierTools.accuracy(test, c);

        System.out.println("CVAcc CAWPE BOSS accuracy on " + dataset + " fold " + fold + " = " + accuracy + " numClassifiers = " + Arrays.toString(c.numClassifiers));

        c = new cBOSS();
        c.useRecommendedSettings();
        c.bayesianParameterSelection = false;
        c.setSeed(fold);
        c.setEstimateOwnPerformance(true);
        c.buildClassifier(train2);
        accuracy = ClassifierTools.accuracy(test2, c);

        System.out.println("CVAcc CAWPE BOSS accuracy on " + dataset2 + " fold " + fold + " = " + accuracy + " numClassifiers = " + Arrays.toString(c.numClassifiers));

        c = new cBOSS();
        c.useRecommendedSettings();
        c.setSeed(fold);
        c.setEstimateOwnPerformance(true);
        c.buildClassifier(train);
        accuracy = ClassifierTools.accuracy(test, c);

        System.out.println("Bayesian CVAcc CAWPE BOSS accuracy on " + dataset + " fold " + fold + " = " + accuracy + " numClassifiers = " + Arrays.toString(c.numClassifiers));

        c = new cBOSS();
        c.useRecommendedSettings();
        c.setSeed(fold);
        c.setEstimateOwnPerformance(true);
        c.buildClassifier(train2);
        accuracy = ClassifierTools.accuracy(test2, c);

        System.out.println("Bayesian CVAcc CAWPE BOSS accuracy on " + dataset2 + " fold " + fold + " = " + accuracy + " numClassifiers = " + Arrays.toString(c.numClassifiers));

        c = new cBOSS();
        c.ensembleSize = 250;
        c.setMaxEnsembleSize(50);
        c.setRandomCVAccEnsemble(true);
        c.setSeed(fold);
        c.useFastTrainEstimate = true;
        c.reduceTrainInstances = true;
        c.setMaxEvalPerClass(50);
        c.setMaxTrainInstances(500);
        c.setEstimateOwnPerformance(true);
        c.buildClassifier(train);
        accuracy = ClassifierTools.accuracy(test, c);

        System.out.println("FastMax CVAcc BOSS accuracy on " + dataset + " fold " + fold + " = " + accuracy + " numClassifiers = " + Arrays.toString(c.numClassifiers));

        c = new cBOSS();
        c.ensembleSize = 250;
        c.setMaxEnsembleSize(50);
        c.setRandomCVAccEnsemble(true);
        c.setSeed(fold);
        c.useFastTrainEstimate = true;
        c.reduceTrainInstances = true;
        c.setMaxEvalPerClass(50);
        c.setMaxTrainInstances(500);
        c.setEstimateOwnPerformance(true);
        c.buildClassifier(train2);
        accuracy = ClassifierTools.accuracy(test2, c);

        System.out.println("FastMax CVAcc BOSS accuracy on " + dataset2 + " fold " + fold + " = " + accuracy + " numClassifiers = " + Arrays.toString(c.numClassifiers));

        c = new cBOSS();
        c.ensembleSize = 100;
        c.useWeights(true);
        c.setSeed(fold);
        c.setReduceTrainInstances(true);
        c.setTrainProportion(0.7);
        c.setEstimateOwnPerformance(true);
        c.buildClassifier(train);
        accuracy = ClassifierTools.accuracy(test, c);

        System.out.println("CAWPE Subsample BOSS accuracy on " + dataset + " fold " + fold + " = " + accuracy + " numClassifiers = " + Arrays.toString(c.numClassifiers));

        c = new cBOSS();
        c.ensembleSize = 100;
        c.useWeights(true);
        c.setSeed(fold);
        c.setReduceTrainInstances(true);
        c.setTrainProportion(0.7);
        c.setEstimateOwnPerformance(true);
        c.buildClassifier(train2);
        accuracy = ClassifierTools.accuracy(test2, c);

        System.out.println("CAWPE Subsample BOSS accuracy on " + dataset2 + " fold " + fold + " = " + accuracy + " numClassifiers = " + Arrays.toString(c.numClassifiers));

        c = new cBOSS();
        c.setTrainTimeLimit(TimeUnit.MINUTES, 1);
        c.setCleanupCheckpointFiles(true);
        c.setSavePath("D:\\");
        c.setSeed(fold);
        c.setEstimateOwnPerformance(true);
        c.buildClassifier(train);
        accuracy = ClassifierTools.accuracy(test, c);

        System.out.println("Contract 1 Min Checkpoint BOSS accuracy on " + dataset + " fold " + fold + " = " + accuracy + " numClassifiers = " + Arrays.toString(c.numClassifiers));

        c = new cBOSS();
        c.setTrainTimeLimit(TimeUnit.MINUTES, 1);
        c.setCleanupCheckpointFiles(true);
        c.setSavePath("D:\\");
        c.setSeed(fold);
        c.setEstimateOwnPerformance(true);
        c.buildClassifier(train2);
        accuracy = ClassifierTools.accuracy(test2, c);

        System.out.println("Contract 1 Min Checkpoint BOSS accuracy on " + dataset2 + " fold " + fold + " = " + accuracy + " numClassifiers = " + Arrays.toString(c.numClassifiers));

        c = new cBOSS();
        c.setMemoryLimit(DataUnit.MEGABYTE, 500);
        c.setSeed(fold);
        c.setEstimateOwnPerformance(true);
        c.buildClassifier(train);
        accuracy = ClassifierTools.accuracy(test, c);

        System.out.println("Contract 500MB BOSS accuracy on " + dataset + " fold " + fold + " = " + accuracy + " numClassifiers = " + Arrays.toString(c.numClassifiers));

        c = new cBOSS();
        c.setMemoryLimit(DataUnit.MEGABYTE, 500);
        c.setSeed(fold);
        c.setEstimateOwnPerformance(true);
        c.buildClassifier(train2);
        accuracy = ClassifierTools.accuracy(test2, c);

        System.out.println("Contract 500MB BOSS accuracy on " + dataset2 + " fold " + fold + " = " + accuracy + " numClassifiers = " + Arrays.toString(c.numClassifiers));

        //Output 02/08/19
        /*
        JAVAGENT: call premain instrumentation for class SizeOf
        CV acc =0.9552238805970149
        CVAcc CAWPE BOSS accuracy on ItalyPowerDemand fold 0 = 0.923226433430515 numClassifiers = [50]
        CV acc =0.7666666666666667
        CVAcc CAWPE BOSS accuracy on ERing fold 0 = 0.8962962962962963 numClassifiers = [50, 50, 50, 50]
        CV acc =0.9402985074626866
        Bayesian CVAcc CAWPE BOSS accuracy on ItalyPowerDemand fold 0 = 0.9300291545189504 numClassifiers = [50]
        CV acc =0.9
        Bayesian CVAcc CAWPE BOSS accuracy on ERing fold 0 = 0.8962962962962963 numClassifiers = [50, 50, 50, 50]
        CV acc =0.8955223880597015
        FastMax CVAcc BOSS accuracy on ItalyPowerDemand fold 0 = 0.8415937803692906 numClassifiers = [50]
        CV acc =0.4
        FastMax CVAcc BOSS accuracy on ERing fold 0 = 0.725925925925926 numClassifiers = [50, 50, 50, 50]
        CV acc =0.9552238805970149
        CAWPE Subsample BOSS accuracy on ItalyPowerDemand fold 0 = 0.9271137026239067 numClassifiers = [80]
        CV acc =0.7
        CAWPE Subsample BOSS accuracy on ERing fold 0 = 0.8481481481481481 numClassifiers = [25, 25, 25, 25]
        CV acc =0.6865671641791045
        Contract 1 Min Checkpoint BOSS accuracy on ItalyPowerDemand fold 0 = 0.6958211856171039 numClassifiers = [80]
        CV acc =0.3
        Contract 1 Min Checkpoint BOSS accuracy on ERing fold 0 = 0.5259259259259259 numClassifiers = [190, 190, 190, 190]
        CV acc =0.6865671641791045
        Contract 500MB BOSS accuracy on ItalyPowerDemand fold 0 = 0.7094266277939747 numClassifiers = [50]
        CV acc =0.3
        Contract 500MB BOSS accuracy on ERing fold 0 = 0.4777777777777778 numClassifiers = [13, 13, 12, 12]
        */
    }
}<|MERGE_RESOLUTION|>--- conflicted
+++ resolved
@@ -203,7 +203,7 @@
         useWeights = true;
         reduceTrainInstances = true;
         trainProportion = 0.7;
-        bayesianParameterSelection = true;
+//        bayesianParameterSelection = true;
     }
 
     //pass in an enum of hour, minute, day, and the amount of them.
@@ -592,12 +592,8 @@
         if (getEstimateOwnPerformance()) {
 //            trainResults.finaliseResults();
             ensembleCvAcc = findEnsembleTrainAcc(data);
-<<<<<<< HEAD
-            System.out.println("CV acc =" + ensembleCvAcc);
-=======
 //            System.out.println("CV acc =" + ensembleCvAcc);
 //            setEstimateOwnPerformance(false);
->>>>>>> 6130244d
         }
 
         //delete any serialised files and holding folder for checkpointing on completion
