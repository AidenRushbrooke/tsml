--- conflicted
+++ resolved
@@ -42,26 +42,4 @@
     //pass in an value from the DataUnit enum and the amount of said values.
     void setMemoryLimit(DataUnit unit, long amount);
 
-<<<<<<< HEAD
-=======
-
-    default long getMaxMemoryUsageInBytes() {
-        return -1;
-    }
-    default double getMeanMemoryUsageInBytes() {
-        return -1;
-    }
-    default double getVarianceMemoryUsageInBytes() {
-        return -1;
-    }
-    default double getStdDevMemoryUsageInBytes() {
-        return -1;
-    }
-    default long getGarbageCollectionTimeInNanos() {
-        return -1;
-    }
-    default long getMemoryReadingCount() {
-        return -1;
-    }
->>>>>>> df495dc8
 }