--- conflicted
+++ resolved
@@ -1,11 +1,8 @@
 package tsml.classifiers.distance_based.distances;
 
 import utilities.StrUtils;
-<<<<<<< HEAD
-=======
 import utilities.params.ParamHandler;
 import utilities.params.ParamSet;
->>>>>>> f791ff4c
 import weka.core.Instance;
 import weka.core.neighboursearch.PerformanceStats;
 
@@ -89,28 +86,12 @@
 
     public static final String COST_FLAG = "c";
 
-<<<<<<< HEAD
-    @Override
-    public String[] getOptions() {
-        ArrayList<String> options = new ArrayList<>();
-        StrUtils.addOption(COST_FLAG, options, cost);
-        Collections.addAll(options, super.getOptions());
-        return options.toArray(new String[0]);
-    }
-
-    @Override
-    public void setOptions(final String[] options) throws
-                                                   Exception {
-        super.setOptions(options);
-        StrUtils.setOption(options, COST_FLAG, this::setCost, Double::parseDouble);
-=======
     @Override public ParamSet getParams() {
         return super.getParams().add(COST_FLAG, cost);
     }
 
     @Override public void setParams(final ParamSet param) {
         ParamHandler.setParam(param, COST_FLAG, this::setCost, Double.class);
->>>>>>> f791ff4c
     }
 
 }