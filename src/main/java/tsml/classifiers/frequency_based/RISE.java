/*
 *   This program is free software: you can redistribute it and/or modify
 *   it under the terms of the GNU General Public License as published by
 *   the Free Software Foundation, either version 3 of the License, or
 *   (at your option) any later version.
 *
 *   This program is distributed in the hope that it will be useful,
 *   but WITHOUT ANY WARRANTY; without even the implied warranty of
 *   MERCHANTABILITY or FITNESS FOR A PARTICULAR PURPOSE.  See the
 *   GNU General Public License for more details.
 *
 *   You should have received a copy of the GNU General Public License
 *   along with this program.  If not, see <http://www.gnu.org/licenses/>.
 */
package tsml.classifiers.frequency_based;

import evaluation.evaluators.SingleSampleEvaluator;
import evaluation.storage.ClassifierResults;
import evaluation.tuning.ParameterSpace;
import experiments.ClassifierLists;
import experiments.data.DatasetLists;
import fileIO.FullAccessOutFile;
import tsml.classifiers.EnhancedAbstractClassifier;
import tsml.classifiers.Tuneable;
import tsml.filters.*;
import utilities.ClassifierTools;
import utilities.multivariate_tools.MultivariateInstanceTools;
import weka.classifiers.AbstractClassifier;
import weka.classifiers.Classifier;
import weka.classifiers.trees.RandomTree;
import weka.core.*;

import java.io.*;
import java.util.ArrayList;
import java.util.Collections;
import java.util.Random;
import java.util.concurrent.TimeUnit;
import tsml.classifiers.Checkpointable;
import tsml.classifiers.TrainTimeContractable;

import static experiments.data.DatasetLoading.loadDataNullable;

/**
 <!-- globalinfo-start -->
 * Variation of Random Interval Spectral Ensemble [lines2018time].
 *
 * This implementation extends the original to include:
 * down sampling
 * stabilisation (constraining interval length to within some distance of previous length)
 * check pointing
 * contracting
 *
 * Overview: Input n series length m
 * for each tree
 *      sample interval of random size
 *      transform interval into ACF and PS features
 *      build tree on concatenated features
 * ensemble the trees with majority vote
 <!-- globalinfo-end -->
 <!-- technical-bibtex-start -->
 * Bibtex
 * <pre>
 *   @article{lines2018time,
 *   title={Time series classification with HIVE-COTE: The hierarchical vote collective of transformation-based ensembles},
 *   author={Lines, Jason and Taylor, Sarah and Bagnall, Anthony},
 *   journal={ACM Transactions on Knowledge Discovery from Data (TKDD)},
 *   volume={12},
 *   number={5},
 *   pages={52},
 *   year={2018},
 *   publisher={ACM}
 *   }
 * </pre>
 <!-- technical-bibtex-end -->
 <!-- options-start -->
 <!-- options-end -->
 * @author Michael Flynn and Tony Bagnall
 * @date 19/02/19
 * updated 4/3/20 to conform to tsml standards
 * updated 10/3/20 to allow for internal CV estimate of train acc, same structure as TSF
 **/

public class RISE extends EnhancedAbstractClassifier implements TrainTimeContractable, TechnicalInformationHandler, Checkpointable, Tuneable {
//This needs better commenting of what these variables mean

    //maxIntervalLength is used when contract is set. Via the timer the interval space is constricted to prevent breach
    // on contract.
    private int maxIntervalLength = 0;
    private int minIntervalLength = 16;
    private int numClassifiers = 500;
    //Global variable due to serialisation.
    private int treeCount = 0;
    //Used in conjunction with contract to enforce a minimum number of trees.
    private int minNumTrees = 0;
    //Enable random downsampling of intervals.
    private boolean downSample = false;
    private boolean loadedFromFile = false;
    //stabilise can be used to limit the neighbourhood of potential interval sizes (based on previous interval size). This
    // increases the robustness of the timing model and subsequently improves contract adherence.
    private int stabilise = 0;
    //Used in ACF.
    private final int DEFAULT_MAXLAG = 100;
    private final int DEFAULT_MINLAG = 1;
    //Given a contract and the need to obtain train accuracy, perForBag defines what percentage of the contract is assigned
    //bagging (Excess time added onto time remaining to complete full build).
    private double perForBag = 0.5;

    private Timer timer = null;

    private Classifier classifier = new RandomTree();
    private ArrayList<Classifier> baseClassifiers = null;
    //A list of: rawIntervalLength[0], startIndex[1], downSampleFactor[2]; for each interval.
    private ArrayList<int[]> intervalsInfo = null;
    //The indexs of each interval (after any downsampling).
    private ArrayList<ArrayList<Integer>> intervalsAttIndexes = null;
    private ArrayList<Integer> rawIntervalIndexes = null;
    private PowerSpectrum PS;
    private TransformType transformType = TransformType.ACF_PS;
    private String serialisePath = null;
    private Instances data = null;

    //Updated work
    private ArrayList<int[]> startEndPoints = null;

    /** If trainAccuracy is required, there are two mechanisms to obtain it:
     * 2. estimator=CV: do a 10x CV on the train set with a clone
     * of this classifier
     * 3. estimator=OOB: build an OOB model just to get the OOB
     * accuracy estimate
     */
    enum EstimatorMethod{CV,OOB}
    private EstimatorMethod estimator=EstimatorMethod.CV;
    public void setEstimatorMethod(String str){
        String s=str.toUpperCase();
        if(s.equals("CV"))
            estimator=EstimatorMethod.CV;
        else if(s.equals("OOB"))
            estimator=EstimatorMethod.OOB;
        else
            throw new UnsupportedOperationException("Unknown estimator method in TSF = "+str);
    }


    /**
     * Constructor
     * @param seed
     */
    public RISE(long seed){
        super(CAN_ESTIMATE_OWN_PERFORMANCE);
        super.setSeed((int)seed);
        timer = new Timer();
        this.setTransformType(TransformType.ACF_FFT);
    }

    public RISE(){
        this(0);
    }

    public enum TransformType {ACF, FACF, PS, FFT, FACF_FFT, ACF_FFT, ACF_PS, ACF_PS_AR, MFCC}

    /**
     * Function used to reset internal state of classifier.
     * Is called at beginning of buildClassifier.
 Can subsequently call buildClassifier multiple times per instance of RISE.
     */
    private void initialise(){
        timer.reset();
        baseClassifiers = new ArrayList<>();
        intervalsInfo = new ArrayList<>();
        intervalsAttIndexes = new ArrayList<>();
        rawIntervalIndexes = new ArrayList<>();
        startEndPoints = new ArrayList<>();
        PS = new PowerSpectrum();
        treeCount = 0;
    }

    /**
     * Sets number of trees.
     * @param numClassifiers
     */
    public void setNumClassifiers(int numClassifiers){
        this.numClassifiers = numClassifiers;
    }

    /**
     * Sets minimum number of trees RISE will build if contracted.
     * @param minNumTrees
     */
    public void setMinNumTrees(int minNumTrees){
        this.minNumTrees = minNumTrees;
    }

    /**
     * Boolean to set downSample.
     * If true down sample rate is randomly selected per interval.
     * @param bool
     */
    public void setDownSample(boolean bool){
        this.downSample = bool;
    }

    /**
     * Parameter to control width of interval space with prior interval length centered.
     * e.g. priorIntervalLength = 53
     *      width = 7
     *      possibleWidths = 50 < x < 56 (inclusive)
     * Has the effect of constraining the space around the previous interval length, contributing to a more robust
     * timing model via preventing leveraging in large problems.
     * @param width
     */
    public void setStabilise(int width){
        this.stabilise = width;
    }

    /**
     * Location of folder in which to save timing model information.
     * @param modelOutPath
     */
    public void setModelOutPath(String modelOutPath){
        timer.modelOutPath = modelOutPath;
    }

    /**
     * Default transform combined ACF+PS
     * @param transformType
     */
    public void setTransformType(TransformType transformType){
        this.transformType = transformType;
    }

    /**
     * Pass in instance of {@code weka.classifiers.trees} to replace default base classifier.
     * @param classifier
     */
    public void setBaseClassifier(Classifier classifier){ this.classifier = classifier; }

    public void setPercentageOfContractForBagging(double x){ perForBag = x; }

    /**
     * RISE will attempt to load serialisation file on method call using the seed set on instantiation as file
 identifier.
     * If successful this object is returned to state in which it was at creation of serialisation file.
     * @param serialisePath Path to folder in which to save serialisation files.
     */
    @Override //Checkpointable
    public boolean setSavePath(String serialisePath) {
        boolean validPath=Checkpointable.super.setSavePath(serialisePath);
        if(validPath){
            this.serialisePath = serialisePath;
        }
        return validPath;
    }

    public int getMaxLag(Instances instances){
        int maxLag = (instances.numAttributes()-1)/4;
        if(DEFAULT_MAXLAG < maxLag)
            maxLag = DEFAULT_MAXLAG;
        return maxLag;
    }

    /**
     * Method controlling interval length, interval start position and down sample factor (if set).
     * Takes into account stabilisation parameter if set.
     * @param maxIntervalLength maximum length interval can be in order to adhere to minimum number of trees and contract constraints.
     * @param instanceLength
     * @return int[] of size three:
     *      int[0] = rawIntervalLength
     *      int[1] = startIndex
     *      int[2] = downSampleFactor
     */
    private int[] selectIntervalAttributes(int maxIntervalLength, int instanceLength){

        //rawIntervalLength[0], startIndex[1], downSampleFactor[2];
        int[] intervalInfo = new int[3];

        //Produce powers of 2 ArrayList for interval selection.
        ArrayList<Integer> powersOf2 = new ArrayList<>();
        for (int j = maxIntervalLength; j >= 1; j--) {
            // If j is a power of 2
            if ((j & (j - 1)) == 0){
                powersOf2.add(j);
            }
        }

        Collections.reverse(powersOf2);
        int index = 0;

        //If stabilise is set.
        if(stabilise > 0 && !rawIntervalIndexes.isEmpty()){
            //Check stabilise is valid value.
            if(stabilise > powersOf2.size()-1){
                stabilise = powersOf2.size()-1;
                while(stabilise % 2 == 0){
                    stabilise --;
                }
            }else if(stabilise < 2){
                stabilise = 2;
                while(stabilise % 2 == 0){
                    stabilise ++;
                }
            }else{
                while(stabilise % 2 == 0){
                    stabilise ++;
                }
            }

            //Select random value between 0 - (stabilise - 1)
            //Map value onto valid interval length based on previous length, correcting for occasions in which previous
            //length = 0 | length = maxLength.
            int option = rand.nextInt(stabilise - 1);
            if(rawIntervalIndexes.get(rawIntervalIndexes.size()-1) - ((stabilise - 1)/2) <= 2){
                index = option + 2;
            }
            if (rawIntervalIndexes.get(rawIntervalIndexes.size()-1) - ((stabilise - 1)/2) > 2 && rawIntervalIndexes.get(rawIntervalIndexes.size()-1) + ((stabilise - 1)/2) < powersOf2.size() - 1) {
                option = option - ((stabilise - 1)/2);
                index = rawIntervalIndexes.get(rawIntervalIndexes.size()-1) + option;
            }
            if(rawIntervalIndexes.get(rawIntervalIndexes.size()-1) + ((stabilise - 1)/2) >= powersOf2.size() - 1) {
                index = (powersOf2.size() - 1) - option;
            }
        }else{
            //If stabilise is not set.
            //Select a new interval length at random (Selects in linear space and maps onto closest power of two).
            int temp = rand.nextInt(powersOf2.get(powersOf2.size() - 1)) + 1;
            while((temp & (temp - 1)) != 0)
                temp++;

            for (int i = 0; i < powersOf2.size() && temp != powersOf2.get(i); i++) {
                index = i;
            }
            index++;
        }

        //If this tree is one of first four trees use tree number as powersOf2 index. Establishes robust foundation for
        //timing model. However, logic should be refactored to check this before executing prior code.
        try{
            if(treeCount < 4){
                index = (treeCount + 2) < powersOf2.size()-1 ? (treeCount + 2) : powersOf2.size()-1;
            }
            if(treeCount == 4){
                index = powersOf2.size()-1;
            }
            intervalInfo[0] = powersOf2.get(index);
        }catch(Exception e){
            System.out.println(e);
        }

        //Select random start index to take interval from.
        if ((instanceLength - intervalInfo[0]) != 0 ) {
            intervalInfo[1] = rand.nextInt(instanceLength - intervalInfo[0]);
        }else{
            intervalInfo[1] = 0;
        }

        //Select down sample factor such that it is a smaller or equal power of 2 whilst ensuring resulting interval
        //length is also a power of 2.
        //e.g. if length is 8 down sample factor can be 1, 2, 4 or 8. Results in step lengths of, 8(8/1), 4(8/2), 2(8/4) or 1(8/8)
        //and total interval lengths of 1, 2, 4 or 8.
        if (downSample) {
            intervalInfo[2] = powersOf2.get(rand.nextInt(index) + 1);
        }else{
            intervalInfo[2] = intervalInfo[0];
        }

        this.intervalsInfo.add(intervalInfo);
        this.rawIntervalIndexes.add(index);
        return intervalInfo;
    }

    private Instances produceIntervalInstance(Instance testInstance, int classifierNum){
        Instances intervalInstances = null;
        ArrayList<Attribute>attributes = new ArrayList<>();
        int nearestPowerOfTwo = startEndPoints.get(classifierNum)[1] - startEndPoints.get(classifierNum)[0];

        for (int i = 0; i < nearestPowerOfTwo; i ++) {
            Attribute att = i + startEndPoints.get(classifierNum)[0] < testInstance.numAttributes() - 1 ? testInstance.attribute(i + startEndPoints.get(classifierNum)[0]) : new Attribute("att"+ (i + 1 + startEndPoints.get(classifierNum)[0]));
            attributes.add(att);
        }

        attributes.add(testInstance.attribute(testInstance.numAttributes()-1));
        intervalInstances = new Instances(testInstance.dataset().relationName(), attributes, 1);
        double[] intervalInstanceValues = new double[nearestPowerOfTwo + 1];

        for (int j = 0; j < nearestPowerOfTwo; j++) {
            double value = j + startEndPoints.get(classifierNum)[0] < testInstance.numAttributes() - 1 ? testInstance.value(j + startEndPoints.get(classifierNum)[0]) : 0.0;
            intervalInstanceValues[j] = value;
        }

        DenseInstance intervalInstance = new DenseInstance(intervalInstanceValues.length);
        intervalInstance.replaceMissingValues(intervalInstanceValues);
        intervalInstance.setValue(intervalInstanceValues.length-1, testInstance.classValue());
        intervalInstances.add(intervalInstance);

        intervalInstances.setClassIndex(intervalInstances.numAttributes() - 1);

        return intervalInstances;
    }

    /**
     * Transforms instances into either PS ACF or concatenation based on {@code setTransformType}
     * @param instances
     * @return transformed instances.
     */
    private Instances transformInstances(Instances instances, TransformType transformType){
        Instances temp = null;

        switch(transformType){
            case ACF:
                ACF acf = new ACF();
                acf.setNormalized(false);
                try {
                    temp = acf.process(instances);
                } catch (Exception e) {
                    System.out.println(" Exception in Combo="+e+" max lag =" + (instances.get(0).numAttributes()-1/4));
                }
                break;
            case PS:
                try {
                    PS.useFFT();
                    temp = PS.process(instances);
                } catch (Exception ex) {
                    System.out.println("FFT failed (could be build or classify) \n" + ex);
                }
                break;
            case FFT:
                Fast_FFT Fast_FFT = new Fast_FFT();
                try {
                    int nfft = (int)FFT.MathsPower2.roundPow2(instances.numAttributes()-1) * 2;
                    Fast_FFT.setNFFT(nfft);
                    temp = Fast_FFT.process(instances);
                } catch (Exception e) {
                    e.printStackTrace();
                }
                break;
            case MFCC:
                MFCC MFCC= new MFCC();
                try {
                    Instances temptemp;
                    temptemp = MFCC.process(instances);
                    temp = MFCC.determineOutputFormatForFirstChannel(instances);
                    Instance[] temptemptemp = MultivariateInstanceTools.splitMultivariateInstanceWithClassVal(temptemp.get(0));
                    for (int i = 0; i < instances.size(); i++) {
                        temp.add(temptemptemp[i]);
                    }
                } catch (Exception e) {
                    e.printStackTrace();
                }
                break;

            case ACF_PS:
                temp = transformInstances(instances, TransformType.PS);
                temp.setClassIndex(-1);
                temp.deleteAttributeAt(temp.numAttributes()-1);
                temp = Instances.mergeInstances(temp, transformInstances(instances, TransformType.ACF));
                temp.setClassIndex(temp.numAttributes()-1);
                break;
            case ACF_FFT:
                temp = transformInstances(instances, TransformType.FFT);
                temp.setClassIndex(-1);
                temp.deleteAttributeAt(temp.numAttributes()-1);
                temp = Instances.mergeInstances(temp, transformInstances(instances, TransformType.ACF));
                temp.setClassIndex(temp.numAttributes()-1);
                break;
            case FACF_FFT:
                temp = transformInstances(instances, TransformType.FACF);
                try{
                    temp.setClassIndex(-1);
                }catch(Exception e){
                    temp.setClassIndex(-1);
                }
                temp.setClassIndex(-1);
                temp.deleteAttributeAt(temp.numAttributes()-1);
                temp = Instances.mergeInstances(temp, transformInstances(instances, TransformType.FFT));
                temp.setClassIndex(temp.numAttributes()-1);
                break;
            case ACF_PS_AR:
                temp = transformInstances(instances, TransformType.ACF_PS);
                temp.setClassIndex(-1);
                temp.deleteAttributeAt(temp.numAttributes()-1);

                ARMA arma=new ARMA();
                arma.setMaxLag(getMaxLag(instances));
                arma.setUseAIC(false);
                Instances arData = null;
                try {
                    arData = arma.process(instances);
                } catch (Exception e) {
                    e.printStackTrace();
                }
                temp = Instances.mergeInstances(temp, arData);
                temp.setClassIndex(temp.numAttributes()-1);
                break;
        }
        return temp;
    }

    private void saveToFile(long seed){
        try{
            System.out.println("Serialising classifier.");
            File file = new File(serialisePath
                    + (serialisePath.isEmpty()? "SERIALISE_cRISE_" : "\\SERIALISE_cRISE_")
                    + seed
                    + ".txt");
            file.setWritable(true, false);
            file.setExecutable(true, false);
            file.setReadable(true, false);
            FileOutputStream f = new FileOutputStream(file);
            ObjectOutputStream o = new ObjectOutputStream(f);
            this.timer.forestElapsedTime = System.nanoTime() - this.timer.forestStartTime;
            o.writeObject(this);
            o.close();
            f.close();
            System.out.println("Serialisation completed: " + treeCount + " trees");
        } catch (IOException ex) {
            System.out.println("Serialisation failed: " + ex);
        }
    }

    private RISE readSerialise(long seed){
        ObjectInputStream oi = null;
        RISE temp = null;
        try {
            FileInputStream fi = new FileInputStream(new File(
                    serialisePath
                            + (serialisePath.isEmpty()? "SERIALISE_cRISE_" : "\\SERIALISE_cRISE_")
                            + seed
                            + ".txt"));
            oi = new ObjectInputStream(fi);
            temp = (RISE)oi.readObject();
            oi.close();
            fi.close();
            System.out.println("File load successful: " + ((RISE)temp).treeCount + " trees.");
        } catch (IOException | ClassNotFoundException ex) {
            System.out.println("File load: failed.");
        }
        return temp;
    }

    @Override
    public void copyFromSerObject(Object temp){

        try{
            this.baseClassifiers = ((RISE)temp).baseClassifiers;
            this.classifier = ((RISE)temp).classifier;
            this.data = ((RISE)temp).data;
            this.downSample = ((RISE)temp).downSample;
            this.PS = ((RISE)temp).PS;
            this.intervalsAttIndexes = ((RISE)temp).intervalsAttIndexes;
            this.intervalsInfo = ((RISE)temp).intervalsInfo;
            this.maxIntervalLength = ((RISE)temp).maxIntervalLength;
            this.minIntervalLength = ((RISE)temp).minIntervalLength;
            this.numClassifiers = ((RISE)temp).numClassifiers;
            this.rand = ((RISE)temp).rand;
            this.rawIntervalIndexes = ((RISE)temp).rawIntervalIndexes;
            this.serialisePath = ((RISE)temp).serialisePath;
            this.stabilise = ((RISE)temp).stabilise;
            this.timer = ((RISE)temp).timer;
            this.transformType = ((RISE)temp).transformType;
            this.treeCount = ((RISE)temp).treeCount;
            this.startEndPoints = ((RISE)temp).startEndPoints;
            this.loadedFromFile = true;
            System.out.println("Varible assignment: successful.");
        }catch(Exception ex){
            System.out.println("Varible assignment: unsuccessful.");
        }

    }

    /**
     * Method to maintain timing, takes into consideration that object may have been read from file and therefore be
     * mid way through a contract.
     * @return
     */
    private long getTime(){
        long time = 0;
        if(loadedFromFile){
            time = timer.forestElapsedTime;
        }else{
            time = 0;
        }
        return time;
    }

    /**
     * Build classifier
     * @param trainingData whole training set.
     * @throws Exception
     */
    @Override
    public void buildClassifier(Instances trainingData) throws Exception {
<<<<<<< HEAD
        // can classifier handle the data?
        Capabilities c=getCapabilities();
        c.testWithFail(trainingData);
        long t1=System.nanoTime();
=======
        //Start forest timer.
        timer.forestStartTime = System.nanoTime();
>>>>>>> 5cae8612

        if(serialisePath != null){
            RISE temp = this.readSerialise(seed);
            if(temp != null) {
                this.copyFromSerObject(temp);
                this.loadedFromFile = true;
            }
        }

        //If not loaded from file e.g. Starting fresh experiment.
        if (!loadedFromFile) {
            //Just used for getParameters.
            data = trainingData;
            // Can classifier handle the data?
            getCapabilities().testWithFail(data);
            //(re)Initialise all variables to account for multiple calls of buildClassifier.
            initialise();

            //Check min & max interval lengths are valid.
            if(maxIntervalLength > trainingData.numAttributes()-1 || maxIntervalLength <= 0){
                maxIntervalLength = trainingData.numAttributes()-1;
            }
            if(minIntervalLength >= trainingData.numAttributes()-1 || minIntervalLength <= 0){
                minIntervalLength = (trainingData.numAttributes()-1)/2;
            }

        }

        if (getEstimateOwnPerformance()) {
            findTrainAcc(data);
            initialise();
            timer.reset();
            this.setTrainTimeLimit(TimeUnit.NANOSECONDS, (long) ((timer.forestTimeLimit * (1.0 / perForBag))));
        }

        for (; treeCount < numClassifiers && (System.nanoTime() - timer.forestStartTime) < (timer.forestTimeLimit - getTime()); treeCount++) {

            //Start tree timer.
            timer.treeStartTime = System.nanoTime();

            //Compute maximum interval length given time remaining.
            timer.buildModel();
            maxIntervalLength = (int)timer.getFeatureSpace((timer.forestTimeLimit) - (System.nanoTime() - (timer.forestStartTime - getTime())));


            //Produce intervalInstances from trainingData using interval attributes.
            Instances intervalInstances;
            //intervalInstances = produceIntervalInstances(maxIntervalLength, trainingData);
            intervalInstances = produceIntervalInstances(maxIntervalLength, trainingData);

            //Transform instances.
            if (transformType != null) {
                intervalInstances = transformInstances(intervalInstances, transformType);
            }

            //Add independent variable to model (length of interval).
            timer.makePrediciton(intervalInstances.numAttributes() - 1);
            timer.independantVariables.add(intervalInstances.numAttributes() - 1);

            //Build classifier with intervalInstances.
            if(classifier instanceof RandomTree){
                ((RandomTree)classifier).setKValue(intervalInstances.numAttributes() - 1);
            }
            baseClassifiers.add(AbstractClassifier.makeCopy(classifier));
            baseClassifiers.get(baseClassifiers.size()-1).buildClassifier(intervalInstances);

            //Add dependant variable to model (time taken).
            timer.dependantVariables.add(System.nanoTime() - timer.treeStartTime);

            //Serialise every 100 trees (if path has been set).
            if(treeCount % 100 == 0 && treeCount != 0 && serialisePath != null){
                saveToFile(seed);
            }
        }
        if (serialisePath != null) {
            saveToFile(seed);
        }

        if (timer.modelOutPath != null) {
            timer.saveModelToCSV(trainingData.relationName());
        }
        timer.forestElapsedTime = (System.nanoTime() - timer.forestStartTime);
        super.trainResults.setTimeUnit(TimeUnit.NANOSECONDS);
        super.trainResults.setBuildTime(timer.forestElapsedTime);
        trainResults.setParas(getParameters());
    }

    private void findTrainAcc(Instances data){
        trainResults.setTimeUnit(TimeUnit.NANOSECONDS);
        trainResults.setClassifierName(getClassifierName());
        trainResults.setDatasetName(data.relationName());
        trainResults.setFoldID(seed);
        int numTrees = 500;
        int bagProp = 100;
        int treeCount = 0;
        Classifier[] classifiers = new Classifier[numTrees];
        int[] timesInTest = new int[data.size()];
        double[][][] distributions = new double[numTrees][data.size()][(int)data.numClasses()];
        double[][] finalDistributions = new double[data.size()][(int)data.numClasses()];
        int[][] bags;
        ArrayList[] testIndexs = new ArrayList[numTrees];
        double[] bagAccuracies = new double[numTrees];

        this.setTrainTimeLimit(timer.forestTimeLimit, TimeUnit.NANOSECONDS);
        this.timer.forestTimeLimit = (long)((double)timer.forestTimeLimit * perForBag);

        bags = generateBags(numTrees, bagProp, data);


        for (; treeCount < numTrees && (System.nanoTime() - timer.forestStartTime) < (timer.forestTimeLimit - getTime()); treeCount++) {

            //Start tree timer.
            timer.treeStartTime = System.nanoTime();

            //Compute maximum interval length given time remaining.
            timer.buildModel();
            maxIntervalLength = (int)timer.getFeatureSpace((timer.forestTimeLimit) - (System.nanoTime() - (timer.forestStartTime - getTime())));

            Instances intervalInstances = produceIntervalInstances(maxIntervalLength, data);

            intervalInstances = transformInstances(intervalInstances, transformType);

            //Add independent variable to model (length of interval).
            timer.makePrediciton(intervalInstances.numAttributes() - 1);
            timer.independantVariables.add(intervalInstances.numAttributes() - 1);

            Instances trainHeader = new Instances(intervalInstances, 0);
            Instances testHeader = new Instances(intervalInstances, 0);
            ArrayList<Integer> indexs = new ArrayList<>();
            for (int j = 0; j < bags[treeCount].length; j++) {
                if(bags[treeCount][j] == 0){
                    testHeader.add(intervalInstances.get(j));
                    timesInTest[j]++;
                    indexs.add(j);
                }
                for (int k = 0; k < bags[treeCount][j]; k++) {
                    trainHeader.add(intervalInstances.get(j));
                }
            }
            testIndexs[treeCount] = indexs;
            classifiers[treeCount] = new RandomTree();
            ((RandomTree)classifiers[treeCount]).setKValue(trainHeader.numAttributes() - 1);
            try {
                classifiers[treeCount].buildClassifier(trainHeader);
            } catch (Exception e) {
                e.printStackTrace();
            }
            for (int j = 0; j < testHeader.size(); j++) {
                try {
                    distributions[treeCount][indexs.get(j)] = classifiers[treeCount].distributionForInstance(testHeader.get(j));
                    if (classifiers[treeCount].classifyInstance(testHeader.get(j)) == testHeader.get(j).classValue()){
                        bagAccuracies[treeCount]++;
                    }
                } catch (Exception e) {
                    e.printStackTrace();
                }
            }
            bagAccuracies[treeCount] /= testHeader.size();
            trainHeader.clear();
            testHeader.clear();
            timer.dependantVariables.add(System.nanoTime() - timer.treeStartTime);
        }

        for (int i = 0; i < bags.length; i++) {
            for (int j = 0; j < bags[i].length; j++) {
                if(bags[i][j] == 0){
                    for (int k = 0; k < finalDistributions[j].length; k++) {
                        finalDistributions[j][k] += distributions[i][j][k];
                    }
                }
            }
        }

        for (int i = 0; i < finalDistributions.length; i++) {
            if (timesInTest[i] > 1){
                for (int j = 0; j < finalDistributions[i].length; j++) {
                    finalDistributions[i][j] /= timesInTest[i];
                }
            }
        }

        //Add to trainResults.
        double acc = 0.0;
        for (int i = 0; i < finalDistributions.length; i++) {
            double predClass = 0;
            double predProb = 0.0;
            for (int j = 0; j < finalDistributions[i].length; j++) {
                if (finalDistributions[i][j] > predProb){
                    predProb = finalDistributions[i][j];
                    predClass = j;
                }
            }
            trainResults.addPrediction(data.get(i).classValue(), finalDistributions[i], predClass, 0, "");
/*            if (predClass == data.get(i).classValue()){
                acc++;
            }
            trainResults.setAcc(acc / data.size());
 */       }
        this.timer.forestElapsedTime = System.nanoTime() - this.timer.forestStartTime;
    }

    private int[][] generateBags(int numBags, int bagProp, Instances data){
        int[][] bags = new int[numBags][data.size()];

        Random random = new Random(seed);
        for (int i = 0; i < numBags; i++) {
            for (int j = 0; j < data.size() * (bagProp/100.0); j++) {
                bags[i][random.nextInt(data.size())]++;
            }
        }
        return bags;
    }

    private Instances produceIntervalInstances(int maxIntervalLength, Instances trainingData) {
        Instances intervalInstances;
        ArrayList<Attribute>attributes = new ArrayList<>();
        ArrayList<Integer> intervalAttIndexes = new ArrayList<>();

        startEndPoints.add(new int[2]);
        if(startEndPoints.size() == 1){
            startEndPoints.get(startEndPoints.size() - 1)[0] = 0;
            startEndPoints.get(startEndPoints.size() - 1)[1] = trainingData.numAttributes() - 1;
        }else{
            startEndPoints.get(startEndPoints.size() - 1)[0]=rand.nextInt((trainingData.numAttributes() - 1)- minIntervalLength);
            //This avoid calling nextInt(0)
            if(startEndPoints.get(startEndPoints.size() - 1)[0] == (trainingData.numAttributes() - 1) - 1 - minIntervalLength)
                startEndPoints.get(startEndPoints.size() - 1)[1] = trainingData.numAttributes() - 1 - 1;
            else{
                startEndPoints.get(startEndPoints.size() - 1)[1] = rand.nextInt((trainingData.numAttributes() - 1) - startEndPoints.get(startEndPoints.size() - 1)[0]);
                if(startEndPoints.get(startEndPoints.size() - 1)[1] < minIntervalLength)
                    startEndPoints.get(startEndPoints.size() - 1)[1] = minIntervalLength;
                startEndPoints.get(startEndPoints.size() - 1)[1] += startEndPoints.get(startEndPoints.size() - 1)[0];
            }
        }

        int nearestPowerOfTwo = startEndPoints.get(startEndPoints.size() - 1)[1] - startEndPoints.get(startEndPoints.size() - 1)[0];

        for (int i = 0; i < nearestPowerOfTwo; i ++) {
            Attribute att = i + startEndPoints.get(startEndPoints.size() - 1)[0] < trainingData.numAttributes() - 1 ? trainingData.attribute(i + startEndPoints.get(startEndPoints.size() - 1)[0]) : new Attribute("att" + (i + 1 + startEndPoints.get(startEndPoints.size() - 1)[0]));
            attributes.add(att);
        }

        attributes.add(trainingData.attribute(trainingData.numAttributes()-1));
        intervalInstances = new Instances(trainingData.relationName(), attributes, trainingData.size());
        double[] intervalInstanceValues = new double[nearestPowerOfTwo + 1];

        for (int i = 0; i < trainingData.size(); i++) {
            for (int j = 0; j < nearestPowerOfTwo; j++) {
                double value = j + startEndPoints.get(startEndPoints.size() - 1)[0] < trainingData.numAttributes() - 1 ? trainingData.get(i).value(j + startEndPoints.get(startEndPoints.size() - 1)[0]) : 0.0;
                intervalInstanceValues[j] = value;
            }

            DenseInstance intervalInstance = new DenseInstance(intervalInstanceValues.length);
            intervalInstance.replaceMissingValues(intervalInstanceValues);
            intervalInstance.setValue(intervalInstanceValues.length-1, trainingData.get(i).classValue());
            intervalInstances.add(intervalInstance);
        }

        intervalInstances.setClassIndex(intervalInstances.numAttributes() - 1);

        return intervalInstances;
    }

    /**
     * Classify one instance from test set.
     * @param instance the instance to be classified
     * @return double representing predicted class of test instance.
     * @throws Exception
     */
    @Override
    public double classifyInstance(Instance instance) throws Exception {
        double[]distribution = distributionForInstance(instance);

        int maxVote=0;
        for(int i = 1; i < distribution.length; i++)
            if(distribution[i] > distribution[maxVote])
                maxVote = i;
        return maxVote;
    }

    /**
     * Distribution or probabilities over classes for one test instance.
     * @param testInstance
     * @return double array of size numClasses containing probabilities of test instance belonging to each class.
     * @throws Exception
     */
    @Override
    public double[] distributionForInstance(Instance testInstance) throws Exception {
        double[]distribution = new double[testInstance.numClasses()];

        //For every base classifier.
        for (int i = 0; i < baseClassifiers.size(); i++) {

            Instance intervalInstance = null;
            //Transform interval instance into PS, ACF, ACF_PS or ACF_PS_AR
            if (transformType != null) {
                try{
                    intervalInstance = transformInstances(produceIntervalInstance(testInstance, i), transformType).firstInstance();
                }catch(Exception e){
                    intervalInstance = transformInstances(produceIntervalInstance(testInstance, i), transformType).firstInstance();
                }
            }
            distribution[(int)baseClassifiers.get(i).classifyInstance((intervalInstance))]++;
        }
        for (int j = 0; j < testInstance.numClasses(); j++) {
            distribution[j] /= baseClassifiers.size();
        }
        return distribution;
    }

    /**
     * Method returning all classifier parameters as a string.
     * for EnhancedAbstractClassifier
     * @return
     */
    @Override
    public String getParameters() {

        String result = "Total Time Taken," + timer.forestElapsedTime
                + ", Contract Length (ns), " + timer.forestTimeLimit
                + ", Percentage contract for OOB, " + perForBag
                + ", NumAtts," + data.numAttributes()
                + ", MaxNumTrees," + numClassifiers
                + ", NumTrees," + treeCount
                + ", MinIntervalLength," + minIntervalLength
                + ", Filters, " + this.transformType.toString()
                + ", Final Coefficients (time = a * x^2 + b * x + c)"
                + ", a, " + timer.a
                + ", b, " + timer.b
                + ", c, " + timer.c;
        return result;
    }

    /**
     * for interface TrainTimeEstimate
     * @param amount: time in nanoseconds
     */
    @Override
    public void setTrainTimeLimit(long amount) {
        timer.setTimeLimit(amount);
    }

    /**
     * for interface TechnicalInformationHandler
     * @return info on paper
     */
    @Override
    public TechnicalInformation getTechnicalInformation() {
        TechnicalInformation    result;
        result = new TechnicalInformation(TechnicalInformation.Type.ARTICLE);
        result.setValue(TechnicalInformation.Field.AUTHOR, "Flynn M., Large J., Bagnall A.");
        result.setValue(TechnicalInformation.Field.YEAR, "2019");
        result.setValue(TechnicalInformation.Field.TITLE, "The Contract Random Interval Spectral Ensemble (c-RISE): The Effect of Contracting a Classifier on Accuracy.");
        result.setValue(TechnicalInformation.Field.JOURNAL, "LNCS");
        result.setValue(TechnicalInformation.Field.VOLUME, "11734");
        result.setValue(TechnicalInformation.Field.PAGES, "381-392");
        return result;
    }

    @Override //Tuneable
    public ParameterSpace getDefaultParameterSearchSpace(){
        ParameterSpace ps=new ParameterSpace();
        String[] numTrees={"100","200","300","400","500","600"};
        ps.addParameter("K", numTrees);
        String[] minInterv={"4","8","16","32","64","128"};
        ps.addParameter("I", minInterv);
        String[] transforms={"ACF","PS","ACF PS","ACF AR PS"};
        ps.addParameter("T", transforms);
        return ps;
    }
    /**
     * Parses a given list of options to set the parameters of the classifier.
     * We use this for the tuning mechanism, setting parameters through setOptions
     <!-- options-start -->
     * Valid options are: <p/>
     * <pre> -T
     * Number of trees.</pre>
     *
     * <pre> -I
     * Number of intervals to fit.</pre>
     *
     <!-- options-end -->
     *
     * @param options the list of options as an array of strings
     * @throws Exception if an option is not supported
     */
    @Override
    public void setOptions(String[] options) throws Exception {
        String numTreesString = Utils.getOption('T', options);
        if (numTreesString.length() != 0)
            this.setNumClassifiers(Integer.parseInt(numTreesString));
        String classifier = Utils.getOption('C', options);
        if (numTreesString.length() != 0)
            this.setBaseClassifier(ClassifierLists.setClassifierClassic(classifier, this.seed));
        String downSample = Utils.getOption('D', options);
        if (downSample.length() != 0)
            this.setDownSample(Boolean.parseBoolean(downSample));
        String minNumTrees = Utils.getOption('M', options);
        if (minNumTrees.length() != 0)
            this.setMinNumTrees(Integer.parseInt(minNumTrees));
        String perForBag = Utils.getOption('P', options);
        if (perForBag.length() != 0)
            this.setPercentageOfContractForBagging(Double.parseDouble(perForBag));
        String serialisePath = Utils.getOption('S', options);
        if (serialisePath.length() != 0)
            this.setSavePath(serialisePath);
        String stabilise = Utils.getOption('N', options);
        if (stabilise.length() != 0)
            this.setStabilise(Integer.parseInt(stabilise));
        String transform = Utils.getOption('R', options);
        if (transform.length() != 0) {
            TransformType transformType = null;
            switch (transform) {
                case "FFT":
                    transformType = TransformType.FFT;
                    break;
                case "ACF":
                    transformType = TransformType.ACF;
                    break;
                case "COMBO":
                    transformType = TransformType.ACF_FFT;
                    break;
            }
            this.setTransformType(transformType);
        }
        String trainLimit = Utils.getOption('L', options);
        String trainLimitFormat = Utils.getOption('F', options);
        if (trainLimit.length() != 0 && trainLimitFormat.length() == 0){
            this.setTrainTimeLimit(Long.parseLong(trainLimit));
        }
        if(trainLimit.length() != 0 && trainLimitFormat.length() != 0){
            TimeUnit timeUnit = null;
            switch(trainLimitFormat){
                case "NANO": timeUnit = TimeUnit.NANOSECONDS;
                    break;
                case "SEC": timeUnit = TimeUnit.SECONDS;
                    break;
                case "HOUR": timeUnit = TimeUnit.HOURS;
                    break;
                case "DAY": timeUnit = TimeUnit.DAYS;
                    break;
            }
            this.setTrainTimeLimit(Long.parseLong(trainLimit), timeUnit);
        }
    }


    /**
     * Private inner class containing all logic pertaining to timing.
     * CRISE is contracted via updating a linear regression model (y = a * x^2 + b * x + c) in which the dependant
 variable (y) is time taken and the independent variable (x) is interval length.
 The equation is then reordered to solve for positive x, providing the upper bound on the interval space.
 Dividing this by minNumtrees - treeCount gives the maximum space such that in the worse case the contract is met.
     */
    private class Timer implements Serializable{

        protected long forestTimeLimit = Long.MAX_VALUE;
        protected long forestStartTime = 0;
        protected long treeStartTime = 0;
        protected long forestElapsedTime = 0;

        protected ArrayList<Integer> independantVariables = null;
        protected ArrayList<Long> dependantVariables = null;
        protected ArrayList<Double> predictions = null;
        private ArrayList<Double> aValues = null;
        private ArrayList<Double> bValues = null;
        private ArrayList<Double> cValues = null;

        protected double a = 0.0;
        protected double b = 0.0;
        protected double c = 0.0;

        protected String modelOutPath = null;

        /**
         * Called in CRISE.initialise in order to reset timer.
         */
        protected void reset(){
            independantVariables = new ArrayList<>();
            dependantVariables = new ArrayList<>();
            predictions = new ArrayList<>();
            aValues = new ArrayList<>();
            bValues = new ArrayList<>();
            cValues = new ArrayList<>();
        }

        /**
         * computes coefficients (a, b, c).
         */
        protected void buildModel(){

            a = 0.0;
            b = 0.0;
            c = 0.0;
            double numberOfVals = (double) independantVariables.size();
            double smFrstScrs = 0.0;
            double smScndScrs = 0.0;
            double smSqrFrstScrs = 0.0;
            double smCbFrstScrs = 0.0;
            double smPwrFrFrstScrs = 0.0;
            double smPrdtFrstScndScrs = 0.0;
            double smSqrFrstScrsScndScrs = 0.0;

            for (int i = 0; i < independantVariables.size(); i++) {
                smFrstScrs += independantVariables.get(i);
                smScndScrs += dependantVariables.get(i);
                smSqrFrstScrs += Math.pow(independantVariables.get(i), 2);
                smCbFrstScrs += Math.pow(independantVariables.get(i), 3);
                smPwrFrFrstScrs += Math.pow(independantVariables.get(i), 4);
                smPrdtFrstScndScrs += independantVariables.get(i) * dependantVariables.get(i);
                smSqrFrstScrsScndScrs += Math.pow(independantVariables.get(i), 2) * dependantVariables.get(i);
            }

            double valOne = smSqrFrstScrs - (Math.pow(smFrstScrs, 2) / numberOfVals);
            double valTwo = smPrdtFrstScndScrs - ((smFrstScrs * smScndScrs) / numberOfVals);
            double valThree = smCbFrstScrs - ((smSqrFrstScrs * smFrstScrs) / numberOfVals);
            double valFour = smSqrFrstScrsScndScrs - ((smSqrFrstScrs * smScndScrs) / numberOfVals);
            double valFive = smPwrFrFrstScrs - (Math.pow(smSqrFrstScrs, 2) / numberOfVals);

            a = ((valFour * valOne) - (valTwo * valThree)) / ((valOne * valFive) - Math.pow(valThree, 2));
            b = ((valTwo * valFive) - (valFour * valThree)) / ((valOne * valFive) - Math.pow(valThree, 2));
            c = (smScndScrs / numberOfVals) - (b * (smFrstScrs / numberOfVals)) - (a * (smSqrFrstScrs / numberOfVals));

            aValues.add(a);
            bValues.add(b);
            cValues.add(c);
        }

        /**
         * Adds x(y') to predictions arrayList for model output.
         * @param x interval size.
         */
        protected void makePrediciton(int x){
            predictions.add(a * Math.pow(x, 2) + b * x + c);
        }


        /**
         * Given time remaining returns largest interval space possible.
         * Takes into account whether minNumTrees is satisfied.
         * ensures minIntervalLength < x < maxIntervalLength.
         * @param timeRemaining
         * @return interval length
         */
        protected double getFeatureSpace(long timeRemaining){
            double y = timeRemaining;
            double x = ((-b) + (Math.sqrt((b * b) - (4 * a * (c - y))))) / (2 * a);

            if (treeCount < minNumTrees) {
                x = x / (minNumTrees - treeCount);
            }
            if(treeCount == minNumTrees){
                maxIntervalLength = data.numAttributes()-1;
            }

            if (x > maxIntervalLength || Double.isNaN(x)) {
                x = maxIntervalLength;
            }
            if(x < minIntervalLength){
                x = minIntervalLength;
            }

            return x;
        }

        /**
         *
         * @param timeLimit in nano seconds
         */
        protected void setTimeLimit(long timeLimit){
            this.forestTimeLimit = timeLimit;
        }

        protected void printModel(){

            for (int i = 0; i < independantVariables.size(); i++) {
                System.out.println(Double.toString(independantVariables.get(i)) + "," + Double.toString(dependantVariables.get(i)) + "," + Double.toString(predictions.get(i)));
            }
        }

        protected void saveModelToCSV(String problemName){
            try{
                FullAccessOutFile outFile = new FullAccessOutFile((modelOutPath.isEmpty() ? "timingModel" + (int) seed + ".csv" : modelOutPath + "/" + problemName + "/" + "/timingModel" + (int) seed + ".csv"));
                for (int i = 0; i < independantVariables.size(); i++) {
                    outFile.writeLine(Double.toString(independantVariables.get(i)) + ","
                            + Double.toString(dependantVariables.get(i)) + ","
                            + Double.toString(predictions.get(i)) + ","
                            + Double.toString(timer.aValues.get(i)) + ","
                            + Double.toString(timer.bValues.get(i)) + ","
                            + Double.toString(timer.cValues.get(i)));
                }
                outFile.closeFile();
            }catch(Exception e){
                System.out.println("Mismatch between relation name and name of results folder: " + e);
            }

        }
    }

    public static void main(String[] args){

        Instances dataTrain = loadDataNullable("Z:/ArchiveData/Univariate_arff" + "/" + DatasetLists.tscProblems112[3] + "/" + DatasetLists.tscProblems112[3] + "_TRAIN");
        Instances dataTest = loadDataNullable("Z:/ArchiveData/Univariate_arff" + "/" + DatasetLists.tscProblems112[3] + "/" + DatasetLists.tscProblems112[3] + "_TEST");
        Instances data = dataTrain;
        data.addAll(dataTest);

        ClassifierResults cr = null;
        SingleSampleEvaluator sse = new SingleSampleEvaluator();
        sse.setPropInstancesInTrain(0.5);
        sse.setSeed(1);

        RISE RISE = null;
        System.out.println("Dataset name: " + data.relationName());
        System.out.println("Numer of cases: " + data.size());
        System.out.println("Number of attributes: " + (data.numAttributes() - 1));
        System.out.println("Number of classes: " + data.classAttribute().numValues());
        System.out.println("\n");
        try {
            RISE = new RISE();
            RISE.setTransformType(TransformType.MFCC);
            cr = sse.evaluate(RISE, data);
            System.out.println("MFCC");
            System.out.println("Accuracy: " + cr.getAcc());
            System.out.println("Build time (ns): " + cr.getBuildTimeInNanos());

            RISE = new RISE();
            RISE.setTransformType(TransformType.ACF_FFT);
            cr = sse.evaluate(RISE, data);
            System.out.println("ACF_FFT");
            System.out.println("Accuracy: " + cr.getAcc());
            System.out.println("Build time (ns): " + cr.getBuildTimeInNanos());
        } catch (Exception e) {
            e.printStackTrace();
        }

        try {
            ClassifierResults temp = ClassifierTools.testUtils_evalOnIPD(RISE);
            temp.writeFullResultsToFile("D:\\Test\\Testing\\TestyStuff\\cRISE.csv");
        } catch (Exception e) {
            e.printStackTrace();
        }
    }
}

/*
Dataset = ADIAC
With reload (@ 200 trees)
    Accuracy: 0.7868020304568528
    Build time (ns): 60958242098

With reload (@ 500 trees (Completed build))
    Accuracy: 0.7868020304568528
    Build time (ns): 8844999832

With no reload but serialising at 100 intervals.
    Accuracy: 0.7868020304568528
    Build time (ns): 96078716938

No serialising
    Accuracy: 0.7868020304568528
    Build time (ns): 88964973765
*/<|MERGE_RESOLUTION|>--- conflicted
+++ resolved
@@ -588,15 +588,8 @@
      */
     @Override
     public void buildClassifier(Instances trainingData) throws Exception {
-<<<<<<< HEAD
-        // can classifier handle the data?
-        Capabilities c=getCapabilities();
-        c.testWithFail(trainingData);
-        long t1=System.nanoTime();
-=======
         //Start forest timer.
         timer.forestStartTime = System.nanoTime();
->>>>>>> 5cae8612
 
         if(serialisePath != null){
             RISE temp = this.readSerialise(seed);
