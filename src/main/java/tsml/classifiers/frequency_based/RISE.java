--- conflicted
+++ resolved
@@ -157,11 +157,7 @@
         this(0);
     }
 
-<<<<<<< HEAD
-    public enum TransformType {ACF, FACF, PS, FFT, MFCC, SPEC, FACF_FFT, ACF_FFT, ACF_PS, ACF_PS_AR, MFCC_FFT, MFCC_ACF, SPEC_MFCC}
-=======
     public enum TransformType {ACF, FACF, PS, FFT, MFCC, SPEC, AF, FACF_FFT, ACF_FFT, ACF_PS, ACF_PS_AR, MFCC_FFT, MFCC_ACF, SPEC_MFCC, AF_MFCC, AF_FFT, AF_FFT_MFCC}
->>>>>>> d720b848
 
     /**
      * Function used to reset internal state of classifier.
@@ -453,8 +449,6 @@
                     e.printStackTrace();
                 }
                 break;
-<<<<<<< HEAD
-=======
             case AF:
                 AudioFeatures af = new AudioFeatures();
                 try{
@@ -463,7 +457,6 @@
                     e.printStackTrace();
                 }
                 break;
->>>>>>> d720b848
             case MFCC_FFT:
                 temp = transformInstances(instances, TransformType.MFCC);
                 temp.setClassIndex(-1);
@@ -528,8 +521,6 @@
                 temp = Instances.mergeInstances(temp, transformInstances(instances, TransformType.MFCC));
                 temp.setClassIndex(temp.numAttributes()-1);
                 break;
-<<<<<<< HEAD
-=======
             case AF_MFCC:
                 temp = transformInstances(instances, TransformType.AF);
                 temp.setClassIndex(-1);
@@ -554,7 +545,6 @@
                 temp = Instances.mergeInstances(temp, transformInstances(instances, TransformType.MFCC));
                 temp.setClassIndex(temp.numAttributes()-1);
                 break;
->>>>>>> d720b848
         }
         return temp;
     }
@@ -1324,9 +1314,6 @@
             RISE = new RISE();
             RISE.setTransformType(TransformType.AF);
             cr = sse.evaluate(RISE, data);
-<<<<<<< HEAD
-            System.out.println("MFCC_SPEC");
-=======
             System.out.println("AF");
             System.out.println("Accuracy: " + cr.getAcc());
             System.out.println("Build time (ns): " + cr.getBuildTimeInNanos());
@@ -1339,11 +1326,10 @@
             RISE.setTransformType(TransformType.AF_FFT_MFCC);
             cr = sse.evaluate(RISE, data);
             System.out.println("MFCC_AF");
->>>>>>> d720b848
             System.out.println("Accuracy: " + cr.getAcc());
             System.out.println("Build time (ns): " + cr.getBuildTimeInNanos());
         } catch (Exception e) {
-                e.printStackTrace();
+            e.printStackTrace();
         }
     }
  }
