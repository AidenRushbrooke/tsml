--- conflicted
+++ resolved
@@ -14,11 +14,7 @@
  *   along with this program.  If not, see <http://www.gnu.org/licenses/>.
  */
 package tsml.classifiers.interval_based;
-<<<<<<< HEAD
- 
-=======
-
->>>>>>> cdd7dcbf
+
 import java.io.File;
 import java.util.ArrayList;
 
