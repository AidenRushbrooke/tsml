
/*
 *   This program is free software: you can redistribute it and/or modify
 *   it under the terms of the GNU General Public License as published by
 *   the Free Software Foundation, either version 3 of the License, or
 *   (at your option) any later version.
 *
 *   This program is distributed in the hope that it will be useful,
 *   but WITHOUT ANY WARRANTY; without even the implied warranty of
 *   MERCHANTABILITY or FITNESS FOR A PARTICULAR PURPOSE.  See the
 *   GNU General Public License for more details.
 *
 *   You should have received a copy of the GNU General Public License
 *   along with this program.  If not, see <http://www.gnu.org/licenses/>.
 */
package tsml.classifiers.interval_based;
 
import java.io.BufferedReader;
import java.io.File;
import java.io.InputStreamReader;
import java.util.ArrayList;

import evaluation.storage.ClassifierResults;
import fileIO.OutFile;
import machine_learning.classifiers.TimeSeriesTree;
import tsml.classifiers.*;
import tsml.transformers.Catch22;
import utilities.ClassifierTools;
import evaluation.evaluators.CrossValidationEvaluator;
import weka.classifiers.AbstractClassifier;
import weka.core.Attribute;
import weka.core.DenseInstance;
import weka.core.Instance;
import weka.core.Instances;
import weka.core.TechnicalInformation;
import evaluation.tuning.ParameterSpace;
import experiments.data.DatasetLoading;

import java.util.Arrays;
import java.util.concurrent.TimeUnit;
import java.util.function.Function;

import weka.classifiers.Classifier;
import weka.core.Randomizable;
import weka.core.TechnicalInformationHandler;
import weka.core.Utils;

/** 
  <!-- globalinfo-start -->
* Implementation of Time Series Forest
 * This classifier is Tunable, Contractable, Checkpointable and can estimate performance from the train data internally.
 *
 Time Series Forest (TimeSeriesForest) Deng 2013: 
* buildClassifier
 * Overview: Input n series length m
 * for each tree
 *      sample sqrt(m) intervals
 *      find three features on each interval: mean, standard deviation and slope
 *      concatenate to new feature set
 *      build tree on new feature set
* classifyInstance
*   ensemble the trees with majority vote
 
* This implementation may deviate from the original, as it is using the same
* structure as the weka random forest. In the paper the splitting criteria has a 
* tiny refinement. Ties in entropy gain are split with a further stat called margin 
* that measures the distance of the split point to the closest data. 
* So if the split value for feature 
* f=f_1,...f_n is v the margin is defined as
*   margin= min{ |f_i-v| } 
* for simplicity of implementation, and for the fact when we did try it and it made 
* no difference, we have not used this. Note also, the original R implementation 
* may do some sampling of cases

 <!-- globalinfo-end -->
 <!-- technical-bibtex-start -->
* Bibtex
* <pre>
* article{deng13forest,
* author = {H. Deng and G. Runger and E. Tuv and M. Vladimir},
* title = {A time series forest for classification and feature extraction},
* journal = {Information Sciences},
* volume = {239},
* year = {2013}
*}
</pre>
<!-- technical-bibtex-end -->
 <!-- options-start -->
 * Valid options are: <p/>
 * 
 * <pre> -T
 *  set number of trees in the ensemble.</pre>
 * 
 * <pre> -I
 *  set number of intervals to calculate.</pre>
 <!-- options-end -->
 
* author ajb
* date 7/10/15  Tony Bagnall
* update1 14/2/19 Tony Bagnall
 * * A few changes made to enable testing refinements.
 *1. general baseClassifier rather than a hard coded RandomTree. We tested a few
 *  alternatives, they did not improve things
 * 2. Added setOptions to allow parameter tuning. Tuning on parameters
 *       #trees, #features
 * update2 13/9/19: Adjust to allow three methods for estimating test accuracy Tony Bagnall
* @version2.0 13/03/20 contracting, checkpointing and tuneable, Matthew Middlehurst
 * This classifier is tested and deemed stable on 10/3/2020. It is unlikely to change again
 *  results for this classifier on 112 UCR data sets can be found at
 *  www.timeseriesclassification.com/results/ResultsByClassifier/TSF.csv. The first column of results  are on the default
 *  train/terst split. The others are found through stratified resampling of the combined train/test
 *  individual results on each fold are
 *  timeseriesclassification.com/results/ResultsByClassifier/TSF/Predictions
 *
 *
 *  A note on timings. buildTime does not include time taken to estimate error from the train data, unless bagging is
 *  true, in which case it does. This is a minor bug.
**/
 
public class TSF extends EnhancedAbstractClassifier implements TechnicalInformationHandler,
        TrainTimeContractable, Checkpointable, Tuneable , Visualisable, Interpretable{
//Static defaults
     
    private final static int DEFAULT_NUM_CLASSIFIERS=500;
 
    /** Primary parameters potentially tunable*/   
    private int numClassifiers=DEFAULT_NUM_CLASSIFIERS;

    //Not required
    private int maxClassifiers = 1000;

    /** numIntervalsFinder sets numIntervals in buildClassifier. */
    private int numIntervals=0;
    private transient Function<Integer,Integer> numIntervalsFinder = (numAtts) -> (int)(Math.sqrt(numAtts));
    /** Secondary parameter, mainly there to avoid single item intervals, 
     which have no slope or std dev*/
    private int minIntervalLength=3;
 
    /** Ensemble members of base classifier, default to random forest RandomTree */
    private ArrayList<Classifier> trees;
    private Classifier classifier = new TimeSeriesTree();
 
    /** for each classifier [i]  interval j  starts at intervals[i][j][0] and 
     ends  at  intervals[i][j][1] */
    private ArrayList<int[][]> intervals;

    /**Holding variable for test classification in order to retain the header info*/
    private Instances testHolder;
 
 
/** voteEnsemble determines whether to aggregate classifications or
     * probabilities when predicting */
    private boolean voteEnsemble=true;

    /** Flags and data required if Bagging **/
    private boolean bagging=false; //Use if we want an OOB estimate
    private ArrayList<boolean[]> inBag;
    private int[] oobCounts;
    private double[][] trainDistributions;

   /** If trainAccuracy is required, there are three mechanisms to obtain it:
    * 1. bagging == true: use the OOB accuracy from the final model
    * 2. bagging == false,estimator=CV: do a 10x CV on the train set with a clone
    * of this classifier
    * 3. bagging == false,estimator=OOB: build an OOB model just to get the OOB
    * accuracy estimate
    */
    enum EstimatorMethod{CV,OOB}
    private EstimatorMethod estimator=EstimatorMethod.CV;

    private boolean checkpoint = false;
    private String checkpointPath;
    private long checkpointTime = 0;    //Time between checkpoints in nanosecs
    private long lastCheckpointTime = 0;    //Time since last checkpoint in nanos.


    private long checkpointTimeElapsed= 0;

    private boolean trainTimeContract = false;
    transient private long trainContractTimeNanos = 0;

    protected static final long serialVersionUID = 32554L;

    private int seriesLength;

    private String visSavePath;

    public TSF(){
        //TSF Has the capability to form train estimates
        super(CAN_ESTIMATE_OWN_PERFORMANCE);
    }
    public TSF(int s){
        super(CAN_ESTIMATE_OWN_PERFORMANCE);
        setSeed(s);
    }
/**
 * 
 * @param c a base classifier constructed elsewhere and cloned into ensemble
 */   
    public void setBaseClassifier(Classifier c){
        classifier =c;
    }
    public void setBagging(boolean b){
        bagging=b;
    }
 
/**
 * ok,  two methods are a bit pointless, experimenting with ensemble method
 * @param b boolean to set vote ensemble
 */   
    public void setVoteEnsemble(boolean b){
        voteEnsemble=b;
    }
    public void setProbabilityEnsemble(boolean b){
        voteEnsemble=!b;
    }

    /**
     * Perhaps make this coherent with setOptions(String[] ar)?
     * @return String written to results files
     */
    @Override
    public String getParameters() {
<<<<<<< HEAD
        String result=super.getParameters()+",numTrees,"+numClassifiers+",numIntervals,"+numIntervals+",voting,"+voteEnsemble+",BaseClassifier,"+ classifier.getClass().getSimpleName()+",Bagging,"+bagging;
=======
        String result=super.getParameters()+",numTrees,"+trees.size()+",numIntervals,"+numIntervals+",voting,"+voteEnsemble+",BaseClassifier,"+ classifier.getClass().getSimpleName()+",Bagging,"+bagging;
        if(classifier instanceof RandomTree)
            result+=",AttsConsideredPerNode,"+((RandomTree) classifier).getKValue();
>>>>>>> fab18143

        if(trainTimeContract)
            result+= ",trainContractTimeNanos," +trainContractTimeNanos;
        else
            result+=",NoContract";
//Any other contract information here

        result+=",EstimateOwnPerformance,"+getEstimateOwnPerformance();
        if(getEstimateOwnPerformance())
            result+=",EstimateMethod,"+estimator;
        return result;
 
    }
    public void setNumTrees(int t){
        numClassifiers=t;
    }
     
     
//<editor-fold defaultstate="collapsed" desc="results reported in Info Sciences paper">        
    static double[] reportedResults={
        0.2659,
        0.2302,
        0.2333,
        0.0256,
        0.2537,
        0.0391,
        0.0357,
        0.2897,
        0.2,
        0.2436,
        0.049,
        0.08,
        0.0557,
        0.2325,
        0.0227,
        0.101,
        0.1543,
        0.0467,
        0.552,
        0.6818,
        0.0301,
        0.1803,
        0.2603,
        0.0448,
        0.2237,
        0.119,
        0.0987,
        0.0865,
        0.0667,
        0.4339,
        0.233,
        0.1868,
        0.0357,
        0.1056,
        0.1116,
        0.0267,
        0.02,
        0.1177,
        0.0543,
        0.2102,
        0.2876,
        0.2624,
        0.0054,
        0.3793,
        0.1513
    };
      //</editor-fold>  
     
//<editor-fold defaultstate="collapsed" desc="problems used in Info Sciences paper">   
    static String[] problems={
            "FiftyWords",
            "Adiac",
            "Beef",
            "CBF",
            "ChlorineConcentration",
            "CinCECGtorso",
            "Coffee",
            "CricketX",
            "CricketY",
            "CricketZ",
            "DiatomSizeReduction",
            "ECG",
            "ECGFiveDays",
            "FaceAll",
            "FaceFour",
            "FacesUCR",
            "Fish",
            "GunPoint",
            "Haptics",
            "InlineSkate",
            "ItalyPowerDemand",
            "Lightning2",
            "Lightning7",
            "Mallat",
            "MedicalImages",
            "MoteStrain",
            "NonInvasiveFetalECGThorax1",
            "NonInvasiveFetalECGThorax2",
            "OliveOil",
            "OSULeaf",
            "SonyAIBORobotSurface1",
            "SonyAIBORobot Surface2",
            "StarLightCurves",
            "SwedishLeaf",
            "Symbols",
            "Synthetic Control",
            "Trace",
            "TwoLeadECG",
            "TwoPatterns",
            "UWaveGestureLibraryX",
            "UWaveGestureLibraryY",
            "UWaveGestureLibraryZ",
            "Wafer",
            "WordsSynonyms",
            "Yoga"
        };
      //</editor-fold>  
  
 /**
  * paper defining TSF
  * @return TechnicalInformation
  */  
    @Override
    public TechnicalInformation getTechnicalInformation() {
        TechnicalInformation    result;
        result = new TechnicalInformation(TechnicalInformation.Type.ARTICLE);
        result.setValue(TechnicalInformation.Field.AUTHOR, "H. Deng, G. Runger, E. Tuv and M. Vladimir");
        result.setValue(TechnicalInformation.Field.YEAR, "2013");
        result.setValue(TechnicalInformation.Field.TITLE, "A time series forest for classification and feature extraction");
        result.setValue(TechnicalInformation.Field.JOURNAL, "Information Sciences");
        result.setValue(TechnicalInformation.Field.VOLUME, "239");
        result.setValue(TechnicalInformation.Field.PAGES, "142-153");
 
        return result;
  }


/**
 * main buildClassifier
 * @param data
 * @throws Exception 
 */     
    @Override
    public void buildClassifier(Instances data) throws Exception {
/** Build Stage: 
 *  Builds the final classifier with or without bagging.  
 */       
    // can classifier handle the data?
        getCapabilities().testWithFail(data);
        long startTime=System.nanoTime();
        File file = new File(checkpointPath + "TSF" + seed + ".ser");
        //if checkpointing and serialised files exist load said files
        if (checkpoint && file.exists()){
            //path checkpoint files will be saved to
            printLineDebug("Loading from checkpoint file");
            loadFromFile(checkpointPath + "TSF" + seed + ".ser");
            //               checkpointTimeElapsed -= System.nanoTime()-t1;
        }
        //initialise variables
        else {
            seriesLength = data.numAttributes() - 1;
            numIntervals = numIntervalsFinder.apply(data.numAttributes() - 1);
            printDebug("Building TSF: number of intervals = " + numIntervals+" number of trees ="+numClassifiers);
//Set up instances size and format.
            trees = new ArrayList(numClassifiers);

            /** Set up for train estimates **/
            if(getEstimateOwnPerformance()) {
                trainDistributions= new double[data.numInstances()][data.numClasses()];
            }

            /** Set up for Bagging if required **/
            if(bagging){
                inBag=new ArrayList();
                oobCounts=new int[data.numInstances()];
                printLineDebug("TSF is using Bagging");
            }

/*            //cancel loop using time instead of number built.
            if (trainTimeContract){
                numClassifiers = 0;
            }
 */        intervals = new ArrayList();
           lastCheckpointTime=startTime;
        }

        ArrayList<Attribute> atts=new ArrayList<>();
        String name;
        for(int j=0;j<numIntervals*3;j++){
            name = "F"+j;
            atts.add(new Attribute(name));
        }
        //Get the class values as an array list     
        Attribute target =data.attribute(data.classIndex());
        ArrayList<String> vals=new ArrayList<>(target.numValues());
        for(int j=0;j<target.numValues();j++)
            vals.add(target.value(j));
        atts.add(new Attribute(data.attribute(data.classIndex()).name(),vals));
        //create blank instances with the correct class value                
        Instances result = new Instances("Tree",atts,data.numInstances());
        result.setClassIndex(result.numAttributes()-1);
        for(int i=0;i<data.numInstances();i++){
            DenseInstance in=new DenseInstance(result.numAttributes());
            in.setValue(result.numAttributes()-1,data.instance(i).classValue());
            result.add(in);
        }
         
        testHolder =new Instances(result,0);       
        DenseInstance in=new DenseInstance(result.numAttributes());
        testHolder.add(in);
//Need to hard code this because log(m)+1 is sig worse than sqrt(m) is worse than using all!

        int classifiersBuilt = trees.size();

        /** For each base classifier
         *      generate random intervals
         *      do the transfrorms
         *      build the classifier
         * */
        while(withinTrainContract(startTime) && (classifiersBuilt < numClassifiers)){
            printLineDebug("Building tree "+classifiersBuilt);
            if(classifiersBuilt%100==0)
                printLineDebug("\t\t\t\t\tBuilding TSF tree "+classifiersBuilt);

            //1. Select random intervals for tree i
            int[][] interval =new int[numIntervals][2];  //Start and end

            if (data.numAttributes() - 1 < minIntervalLength)
                minIntervalLength = data.numAttributes() - 1;
            for (int j = 0; j < numIntervals; j++) {
                interval[j][0] = rand.nextInt(data.numAttributes() - 1 - minIntervalLength);       //Start point
                int length = rand.nextInt(data.numAttributes() - 1 - interval[j][0]);//Min length 3
                if (length < minIntervalLength)
                    length = minIntervalLength;
                interval[j][1] = interval[j][0] + length;
            }

            //2. Generate and store attributes
            for(int j=0;j<numIntervals;j++){
                //For each instance
                for(int k=0;k<data.numInstances();k++){
                    //extract the interval
                    double[] series=data.instance(k).toDoubleArray();
                    FeatureSet f= new FeatureSet();
                    f.setFeatures(series, interval[j][0], interval[j][1]);
                    result.instance(k).setValue(j*3, f.mean);
                    result.instance(k).setValue(j*3+1, f.stDev);
                    result.instance(k).setValue(j*3+2, f.slope);
                }
            }
            //3. Create and build tree using all the features.
            Classifier tree = AbstractClassifier.makeCopy(classifier);
            if(seedClassifier && tree instanceof Randomizable)
                ((Randomizable)tree).setSeed(seed*(classifiersBuilt+1));

            if(bagging){
                boolean[] bag = new boolean[result.numInstances()];
                Instances bagData = result.resampleWithWeights(rand, bag);
                tree.buildClassifier(bagData);
                if(getEstimateOwnPerformance()){
                    for(int j=0;j<result.numInstances();j++){
                        if(bag[j])
                            continue;
                        double[] newProbs = tree.distributionForInstance(result.instance(j));
                        oobCounts[j]++;
                        for(int k=0;k<newProbs.length;k++)
                            trainDistributions[j][k]+=newProbs[k];
                         
                    }
                }
                inBag.add(bag);
            }
            else
                tree.buildClassifier(result);

            intervals.add(interval);
            trees.add(tree);
            classifiersBuilt++;

            if (checkpoint){
                if(checkpointTime>0)    //Timed checkpointing
                {
                    if(System.nanoTime()-lastCheckpointTime>checkpointTime){
                        saveToFile(checkpointPath);
//                        checkpoint(startTime);
                        lastCheckpointTime=System.nanoTime();
                    }
                }
                else {    //Default checkpoint every 100 trees
                    if(numClassifiers%100 == 0)
                        saveToFile(checkpointPath);
//                        checkpoint(startTime);
                }
            }
        }
        if(classifiersBuilt==0){//Not enough time to build a single classifier
            throw new Exception((" ERROR in TSF, no trees built, contract time probably too low. Contract time ="+trainContractTimeNanos));
        }
        long endTime=System.nanoTime();
        trainResults.setBuildTime(endTime-startTime);
    /** Estimate accuracy stage: Three scenarios
     * 1. If we bagged the full build (bagging ==true), we estimate using the full build OOB
    *  If we built on all data (bagging ==false) we estimate either
    *  2. with a 10xCV if estimator==EstimatorMethod.CV
    *  3. Build a bagged model simply to get the estimate estimator==EstimatorMethod.OOB
     */
        if(getEstimateOwnPerformance())
            estimateOwnPerformance(data);


        trainResults.setParas(getParameters());

    }

    private void estimateOwnPerformance(Instances data) throws Exception {
        if(bagging){
            // Use bag data, counts normalised to probabilities
            long est1=System.nanoTime();
            double[] preds=new double[data.numInstances()];
            double[] actuals=new double[data.numInstances()];
            long[] predTimes=new long[data.numInstances()];//Dummy variable, need something
            for(int j=0;j<data.numInstances();j++){
                long predTime = System.nanoTime();
                for(int k=0;k<trainDistributions[j].length;k++)
                    trainDistributions[j][k]/=oobCounts[j];
                preds[j]=utilities.GenericTools.indexOfMax(trainDistributions[j]);
                actuals[j]=data.instance(j).classValue();
                predTimes[j]=System.nanoTime()-predTime;
            }
            trainResults.addAllPredictions(actuals,preds, trainDistributions, predTimes, null);
            trainResults.setTimeUnit(TimeUnit.NANOSECONDS);
            trainResults.setClassifierName("TSFBagging");
            trainResults.setDatasetName(data.relationName());
            trainResults.setSplit("train");
            trainResults.setFoldID(seed);
            trainResults.finaliseResults(actuals);
            long est2=System.nanoTime();
            trainResults.setErrorEstimateTime(est2-est1);
            trainResults.setErrorEstimateMethod("OOB");
        }
        //Either do a CV, or bag and get the estimates
        else if(estimator==EstimatorMethod.CV){
            /** Defaults to 10 or numInstances, whichever is smaller.
             * Interface TrainAccuracyEstimate
             * Could this be handled better? */
            long est1=System.nanoTime();
            int numFolds=setNumberOfFolds(data);
            CrossValidationEvaluator cv = new CrossValidationEvaluator();
            if (seedClassifier)
                cv.setSeed(seed*5);
            cv.setNumFolds(numFolds);
            TSF tsf=new TSF();
            tsf.copyParameters(this);
            if (seedClassifier)
                tsf.setSeed(seed*100);
            tsf.setEstimateOwnPerformance(false);
            trainResults=cv.evaluate(tsf,data);
            long est2=System.nanoTime();
            trainResults.setErrorEstimateTime(est2-est1);
            trainResults.setClassifierName("TSFCV");
            trainResults.setErrorEstimateMethod("CV_"+numFolds);

        }
        else if(estimator==EstimatorMethod.OOB){
            /** Build a single new TSF using Bagging, and extract the estimate from this
             */
            long est1=System.nanoTime();
            TSF tsf=new TSF();
            tsf.copyParameters(this);
            tsf.setSeed(seed);
            tsf.setEstimateOwnPerformance(true);
            tsf.bagging=true;
            tsf.buildClassifier(data);
            trainResults=tsf.trainResults;
            long est2=System.nanoTime();
            trainResults.setErrorEstimateTime(est2-est1);
            trainResults.setClassifierName("TSFOOB");
            trainResults.setErrorEstimateMethod("OOB");

        }

        printLineDebug("Build time ="+trainResults.getBuildTime());


    }
     
    private void copyParameters(TSF other){
        this.numClassifiers=other.numClassifiers;
        this.numIntervalsFinder=other.numIntervalsFinder;
//        this.trainTimeContract=other.trainTimeContract;
//        this.trainContractTimeNanos=other.trainContractTimeNanos;
    }

    public void setEstimatorMethod(String str){
        String s=str.toUpperCase();
        if(s.equals("CV"))
            estimator=EstimatorMethod.CV;
        else if(s.equals("OOB"))
            estimator=EstimatorMethod.OOB;
        else
            throw new UnsupportedOperationException("Unknown estimator method in TSF = "+str);
    }
/**
 * @param ins to classifier
 * @return array of doubles: probability of each class 
 * @throws Exception 
 */   
    @Override
    public double[] distributionForInstance(Instance ins) throws Exception {
        double[] d=new double[ins.numClasses()];
        //Build transformed instance
        double[] series=ins.toDoubleArray();
        for(int i=0;i<trees.size();i++){
            for(int j=0;j<numIntervals;j++){
                //extract all intervals
                FeatureSet f= new FeatureSet();
                f.setFeatures(series, intervals.get(i)[j][0], intervals.get(i)[j][1]);
                testHolder.instance(0).setValue(j*3, f.mean);
                testHolder.instance(0).setValue(j*3+1, f.stDev);
                testHolder.instance(0).setValue(j*3+2, f.slope);
            }
            if(voteEnsemble){
                int c=(int)trees.get(i).classifyInstance(testHolder.instance(0));
                d[c]++;
            }else{
                double[] temp=trees.get(i).distributionForInstance(testHolder.instance(0));
                for(int j=0;j<temp.length;j++)
                    d[j]+=temp[j];
            }
        }
        double sum=0;
        for(double x:d)
            sum+=x;
        if(sum>0)
            for(int i=0;i<d.length;i++)
                d[i]=d[i]/sum;
        return d;
    }
/**
 * @param ins
 * @return
 * @throws Exception 
 */
    @Override
    public double classifyInstance(Instance ins) throws Exception {
        double[] d=distributionForInstance(ins);
        int max=0;
        for(int i=1;i<d.length;i++)
            if(d[i]>d[max])
                max=i;
        return (double)max;
    }
  /**
   * Parses a given list of options to set the parameters of the classifier.
   * We use this for the tuning mechanism, setting parameters through setOptions 
   <!-- options-start -->
   * Valid options are: <p/>
   * <pre> -T
   * Number of trees.</pre>
   * 
   * <pre> -I
   * Number of intervals to fit.</pre>
   * 
   <!-- options-end -->
   *
   * @param options the list of options as an array of strings
   * @throws Exception if an option is not supported
   */
    @Override
    public void setOptions(String[] options) throws Exception{
/*        System.out.print("TSF para sets ");
        for (String str:options)
            System.out.print(","+str);
        System.out.print("\n");
*/
        String numTreesString=Utils.getOption('T', options);

        if (numTreesString.length() != 0) {
            numClassifiers = Integer.parseInt(numTreesString);
        }

        String numFeaturesString=Utils.getOption('I', options);
//Options here are a double between 0 and 1 (proportion of features), a text 
//string sqrt or log, or an integer number 
        if (numFeaturesString.length() != 0){
            try{
                if(numFeaturesString.equals("sqrt"))
                    numIntervalsFinder = (numAtts) -> (int)(Math.sqrt(numAtts));
                else if(numFeaturesString.equals("log"))
                    numIntervalsFinder = (numAtts) -> (int) Utils.log2(numAtts) + 1;
                else{
                        double d=Double.parseDouble(numFeaturesString);
                        if(d<=0)
                            throw new Exception("proportion of features of of range 0 to 1");
                        if(d<=1)
                            numIntervalsFinder = (numAtts) -> (int)(d*numAtts);
                        else
                            numIntervalsFinder = (numAtts) -> (int)(d);
 
                 }
            }catch(Exception e){
                System.err.print(" Error: invalid parameter passed to TSF setOptions for number of parameters. Setting to default");
                System.err.print("Value"+numIntervalsFinder+" Permissable values: sqrt, log, or a double range 0...1");
                numIntervalsFinder = (numAtts) -> (int)(Math.sqrt(numAtts));
            }
        }
        else
            numIntervalsFinder = (numAtts) -> (int)(Math.sqrt(numAtts));
    }

    @Override //Checkpointable
    public boolean setCheckpointPath(String path) {
        boolean validPath=Checkpointable.super.createDirectories(path);
        printLineDebug(" Writing checkpoint to "+path);
        if(validPath){
            checkpointPath = path;
            checkpoint = true;
        }
        return validPath;
    }
    @Override //Checkpointable
    public boolean setCheckpointTimeHours(int t){
        checkpointTime=TimeUnit.NANOSECONDS.convert(t,TimeUnit.HOURS);
        checkpoint = true;
        return true;
    }
    @Override //Checkpointable
    public void copyFromSerObject(Object obj) throws Exception {
        if(!(obj instanceof TSF))
            throw new Exception("The SER file is not an instance of TSF");
        TSF saved = ((TSF)obj);
        System.out.println("Loading TSF" + seed + ".ser");

        try{
            numClassifiers = saved.numClassifiers;
            maxClassifiers = saved.maxClassifiers;
            numIntervals = saved.numIntervals;
            //numIntervalsFinder = saved.numIntervalsFinder;
            minIntervalLength = saved.minIntervalLength;
            trees = saved.trees;
            classifier = saved.classifier;
            intervals = saved.intervals;
            //testHolder = saved.testHolder;
            voteEnsemble = saved.voteEnsemble;
            bagging = saved.bagging;
            inBag = saved.inBag;
            oobCounts = saved.oobCounts;
            trainDistributions = saved.trainDistributions;
            estimator = saved.estimator;
            checkpoint = saved.checkpoint;
            checkpointPath = saved.checkpointPath;
            checkpointTime = saved.checkpointTime;
            checkpointTimeElapsed = saved.checkpointTime; //intentional, time spent building previously unchanged
//            trainTimeContract = saved.trainTimeContract;
//            trainContractTimeNanos = saved.trainContractTimeNanos;
            seriesLength = saved.seriesLength;

            rand = saved.rand;
            seedClassifier = saved.seedClassifier;
            seed = saved.seed;
            trainResults = saved.trainResults;
            estimateOwnPerformance = saved.estimateOwnPerformance;
        }catch(Exception ex){
            System.out.println("Unable to assign variables when loading serialised file");
        }
    }


    @Override//TrainTimeContractable
    public void setTrainTimeLimit(long amount) {
        trainContractTimeNanos =amount;
        trainTimeContract = true;
    }
    @Override//TrainTimeContractable
    public boolean withinTrainContract(long start){
        printLineDebug(" In withinTrainContract: "+trainContractTimeNanos+"  "+(System.nanoTime()-start));
        if(trainContractTimeNanos<=0) return true; //Not contracted
        return System.nanoTime()-start < trainContractTimeNanos;
    }

    @Override // C
    public void saveToFile(String filename) throws Exception{
        Checkpointable.super.saveToFile(checkpointPath + "TSF" + seed + "temp.ser");
        File file = new File(checkpointPath + "TSF" + seed + "temp.ser");
        File file2 = new File(checkpointPath + "TSF" + seed + ".ser");
        file2.delete();
        file.renameTo(file2);
    }
 
//Nested class to store three simple summary features used to construct train data
    public static class FeatureSet{
        public static boolean findSkew=false;
        public static boolean findKurtosis=false;
        double mean;
        double stDev;
        double slope;
        double skew;
        double kurtosis;
        public void setFeatures(double[] data, int start, int end){
            double sumX=0,sumYY=0;
            double sumY3=0,sumY4=0;
            double sumY=0,sumXY=0,sumXX=0;
            int length=end-start+1;
            for(int i=start;i<=end;i++){
                sumY+=data[i];
                sumYY+=data[i]*data[i];
                sumX+=(i-start);
                sumXX+=(i-start)*(i-start);
                sumXY+=data[i]*(i-start);
            }
            mean=sumY/length;
            stDev=sumYY-(sumY*sumY)/length;
            slope=(sumXY-(sumX*sumY)/length);
            double denom=sumXX-(sumX*sumX)/length;
            if(denom!=0)
                slope/=denom;
            else
                slope=0;
            stDev/=length;
            if(stDev==0)    //Flat line
                slope=0;
//            else //Why not doing this? Because not needed? 
//                stDev=Math.sqrt(stDev);
            if(slope==0)
                stDev=0;
            if(findSkew){
                if(stDev==0)
                    skew=1;
                else{
                    for(int i=start;i<=end;i++)
                        sumY3+=data[i]*data[i]*data[i];
                    skew=sumY3-3*sumY*sumYY+2*sumY*sumY;
                    skew/=length*stDev*stDev*stDev;
                }
            }
            if(findKurtosis){
                if(stDev==0)
                    kurtosis=1;
                else{
                    for(int i=start;i<=end;i++)
                        sumY4+=data[i]*data[i]*data[i]*data[i];
                    kurtosis=sumY4-4*sumY*sumY3+6*sumY*sumY*sumYY-3*sumY*sumY*sumY*sumY;
                    skew/=length*stDev*stDev*stDev*stDev;
                }
            }
             
        }
        public void setFeatures(double[] data){
            setFeatures(data,0,data.length-1);
        }
        @Override
        public String toString(){
            return "mean="+mean+" stdev = "+stDev+" slope ="+slope;
        }
    }

    /**
     *TUNED TSF Classifiers. Method for interface Tuneable
     * Valid options are: <p/>
     * <pre> -T Number of trees.</pre>
     * <pre> -I Number of intervals to fit.</pre>
     *
     *
             * @return ParameterSpace object
     */
    @Override
    public ParameterSpace getDefaultParameterSearchSpace(){
       ParameterSpace ps=new ParameterSpace();
        String[] numTrees={"100","200","300","400","500","600","700","800","900","1000"};
        ps.addParameter("T", numTrees);
        String[] numInterv={"sqrt","log","0.1","0.2","0.3","0.4","0.5","0.6","0.7","0.8","0.9"};
        ps.addParameter("I", numInterv);

        return ps;
    }

    @Override
    public String outputInterpretabilitySummary() {
        return null;
    }

    @Override
    public boolean setVisualisationSavePath(String path) {
        boolean validPath = Visualisable.super.createVisualisationDirectories(path);
        if(validPath){
            visSavePath = path;
        }
        return validPath;
    }

    @Override
    public void createVisualisation() throws Exception {
        if (!(classifier instanceof TimeSeriesTree)) {
            System.err.println("Temporal importance curve only available for time series tree.");
            return;
        }

        if (visSavePath == null){
            System.err.println("CIF visualisation save path not set.");
            return;
        }

        double[][] curves = new double[3][seriesLength];
        for (int i = 0; i < trees.size(); i++){
            TimeSeriesTree tree = (TimeSeriesTree)trees.get(i);
            ArrayList<Double>[] sg = tree.getTreeSplitsGain();

            for (int n = 0; n < sg[0].size(); n++){
                double split = sg[0].get(n);
                double gain = sg[1].get(n);
                int interval = (int)(split/3);
                int att = (int)(split%3);

                for (int j = intervals.get(i)[interval][0]; j <= intervals.get(i)[interval][1]; j++){
                    curves[att][j] += gain;
                }
            }
        }

        OutFile of = new OutFile(visSavePath + "/temporalImportanceCurves" + seed + ".txt");
        String[] atts = new String[]{"mean","stdev","slope"};
        for (int i = 0 ; i < 3; i++){
            of.writeLine(atts[i]);
            of.writeLine(Arrays.toString(curves[i]));
        }
        of.closeFile();

        Process p = Runtime.getRuntime().exec("py src/main/python/visualisationCIF.py \"" +
                visSavePath.replace("\\", "/")+ "\" " + seed + " " + 3);

        BufferedReader out = new BufferedReader(new InputStreamReader(p.getInputStream()));
        BufferedReader err = new BufferedReader(new InputStreamReader(p.getErrorStream()));

        System.out.println("output : ");
        String outLine = out.readLine();
        while (outLine != null){
            System.out.println(outLine);
            outLine = out.readLine();
        }

        System.out.println("error : ");
        String errLine = err.readLine();
        while (errLine != null){
            System.out.println(errLine);
            errLine = err.readLine();
        }
    }
     
    public static void main(String[] arg) throws Exception{
        
//        System.out.println(ClassifierTools.testUtils_getIPDAcc(new TSF(0)));
//        System.out.println(ClassifierTools.testUtils_confirmIPDReproduction(new TSF(0), 0.967930029154519, "2019/09/25"));
        
// Basic correctness tests, including setting paras through 
        String dataLocation="Z:\\ArchiveData\\Univariate_arff\\";
        String resultsLocation="D:\\temp\\";
        String problem="ItalyPowerDemand";
        File f= new File(resultsLocation+problem);
        if(!f.isDirectory())
            f.mkdirs();
        Instances train=DatasetLoading.loadDataNullable(dataLocation+problem+"\\"+problem+"_TRAIN");
        Instances test=DatasetLoading.loadDataNullable(dataLocation+problem+"\\"+problem+"_TEST");
        TSF tsf = new TSF();
        tsf.setSeed(0);
        tsf.setTrainTimeLimit((long)1.5e+10);
        //tsf.setSavePath("D:\\temp\\");
        tsf.setEstimateOwnPerformance(true);
        double a;
        tsf.buildClassifier(train);
        ClassifierResults trainres = tsf.getTrainResults();
        trainres.writeFullResultsToFile(resultsLocation+problem+"trainFold0.csv");
        System.out.println("build ok: original atts="+(train.numAttributes()-1)+" new atts ="+tsf.testHolder.numAttributes()+" num trees = "+tsf.numClassifiers+" num intervals = "+tsf.numIntervals);
        System.out.println(tsf.trainResults.getBuildTime());
        a=ClassifierTools.accuracy(test, tsf);
        System.out.println("Test Accuracy ="+a);
        System.out.println();

        tsf = new TSF();
        tsf.setSeed(1);
        tsf.setTrainTimeLimit((long)1.5e+10);
        //tsf.setSavePath("D:\\temp\\");
        tsf.setEstimateOwnPerformance(true);
        tsf.setEstimatorMethod("OOB");
        String[] options=new String[4];
        options[0]="-T";
        options[1]="10";
        options[2]="-I";
        options[3]="1";
        tsf.setOptions(options);
        tsf.buildClassifier(train);
        System.out.println("build ok: original atts="+(train.numAttributes()-1)+" new atts ="+tsf.testHolder.numAttributes()+" num trees = "+tsf.numClassifiers+" num intervals = "+tsf.numIntervals);
        System.out.println(tsf.trainResults.getBuildTime());
        a=ClassifierTools.accuracy(test, tsf);
        System.out.println("Test Accuracy ="+a);
         
         
    }
}
  <|MERGE_RESOLUTION|>--- conflicted
+++ resolved
@@ -221,13 +221,7 @@
      */
     @Override
     public String getParameters() {
-<<<<<<< HEAD
-        String result=super.getParameters()+",numTrees,"+numClassifiers+",numIntervals,"+numIntervals+",voting,"+voteEnsemble+",BaseClassifier,"+ classifier.getClass().getSimpleName()+",Bagging,"+bagging;
-=======
         String result=super.getParameters()+",numTrees,"+trees.size()+",numIntervals,"+numIntervals+",voting,"+voteEnsemble+",BaseClassifier,"+ classifier.getClass().getSimpleName()+",Bagging,"+bagging;
-        if(classifier instanceof RandomTree)
-            result+=",AttsConsideredPerNode,"+((RandomTree) classifier).getKValue();
->>>>>>> fab18143
 
         if(trainTimeContract)
             result+= ",trainContractTimeNanos," +trainContractTimeNanos;
@@ -372,9 +366,6 @@
  */     
     @Override
     public void buildClassifier(Instances data) throws Exception {
-/** Build Stage: 
- *  Builds the final classifier with or without bagging.  
- */       
     // can classifier handle the data?
         getCapabilities().testWithFail(data);
         long startTime=System.nanoTime();
@@ -975,7 +966,7 @@
             errLine = err.readLine();
         }
     }
-     
+
     public static void main(String[] arg) throws Exception{
         
 //        System.out.println(ClassifierTools.testUtils_getIPDAcc(new TSF(0)));
