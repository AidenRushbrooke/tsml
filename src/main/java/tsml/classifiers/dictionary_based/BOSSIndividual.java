package tsml.classifiers.dictionary_based;

import tsml.classifiers.MultiThreadable;
import tsml.classifiers.dictionary_based.bitword.BitWordInt;
import weka.classifiers.AbstractClassifier;
import weka.core.Instance;
import weka.core.Instances;
import weka.core.UnassignedClassException;

import java.io.Serializable;
import java.util.*;
import java.util.concurrent.Callable;
import java.util.concurrent.ExecutorService;
import java.util.concurrent.Executors;
import java.util.concurrent.Future;

/**
 * BOSS classifier to be used with known parameters, for boss with parameter search, use BOSSEnsemble.
 *
 * Current implementation of BitWord as of 07/11/2016 only supports alphabetsize of 4, which is the expected value
 * as defined in the paper
 *
 * Params: wordLength, alphabetSize, windowLength, normalise?
 *
 * @author James Large. Enhanced by original author Patrick Schaefer
 *
 * Implementation based on the algorithm described in getTechnicalInformation()
 */
public class BOSSIndividual extends AbstractClassifier implements Serializable, Comparable<BOSSIndividual>, MultiThreadable {

    //all sfa words found in original buildClassifier(), no numerosity reduction/shortening applied
    protected BitWordInt[/*instance*/][/*windowindex*/] SFAwords;

    //histograms of words of the current wordlength with numerosity reduction applied (if selected)
    protected ArrayList<Bag> bags;

    //breakpoints to be found by MCB
    protected double[/*letterindex*/][/*breakpointsforletter*/] breakpoints;

    protected double inverseSqrtWindowSize;
    protected int windowSize;
    protected int wordLength;
    protected int alphabetSize;
    protected boolean norm;
    protected boolean numerosityReduction = true;
    protected boolean cleanAfterBuild = false;

    protected double accuracy = -1;
    protected double weight = 1;
    protected ArrayList<Integer> subsampleIndices;

    protected boolean multiThread = false;
    protected int numThreads = 1;
    protected ExecutorService ex;

    protected int seed = 0;
    protected Random rand;

    protected static final long serialVersionUID = 22551L;

    public BOSSIndividual(int wordLength, int alphabetSize, int windowSize, boolean normalise, boolean multiThread, int numThreads, ExecutorService ex) {
        this.wordLength = wordLength;
        this.alphabetSize = alphabetSize;
        this.windowSize = windowSize;
        this.inverseSqrtWindowSize = 1.0 / Math.sqrt(windowSize);
        this.norm = normalise;
        this.multiThread = multiThread;
        this.numThreads = numThreads;
        this.ex = ex;
    }

    public BOSSIndividual(int wordLength, int alphabetSize, int windowSize, boolean normalise) {
        this.wordLength = wordLength;
        this.alphabetSize = alphabetSize;
        this.windowSize = windowSize;
        this.inverseSqrtWindowSize = 1.0 / Math.sqrt(windowSize);
        this.norm = normalise;
    }

    /**
     * Used when shortening histograms, copies 'meta' data over, but with shorter
     * word length, actual shortening happens separately
     */
    public BOSSIndividual(BOSSIndividual boss, int wordLength) {
        this.wordLength = wordLength;

        this.windowSize = boss.windowSize;
        this.inverseSqrtWindowSize = boss.inverseSqrtWindowSize;
        this.alphabetSize = boss.alphabetSize;
        this.norm = boss.norm;
        this.numerosityReduction = boss.numerosityReduction;

        this.SFAwords = boss.SFAwords;
        this.breakpoints = boss.breakpoints;

        this.multiThread = boss.multiThread;
        this.numThreads = boss.numThreads;
        this.ex = boss.ex;

        this.seed = boss.seed;
        this.rand = boss.rand;

        this.bags = new ArrayList<>(boss.bags.size());
    }

    @Override
    public int compareTo(BOSSIndividual o) {
        return Double.compare(this.accuracy, o.accuracy);
    }

    @Override
    public void enableMultiThreading(int numThreads) {
        this.numThreads = numThreads;
    }

    public static class Bag extends HashMap<BitWordInt, Integer> {
        double classVal;
        protected static final long serialVersionUID = 22552L;

        public Bag() {
            super();
        }

        public Bag(int classValue) {
            super();
            classVal = classValue;
        }

        public double getClassVal() { return classVal; }
        public void setClassVal(double classVal) { this.classVal = classVal; }
    }

    public int getWindowSize() { return windowSize; }
    public int getWordLength() { return wordLength; }
    public int getAlphabetSize() { return alphabetSize; }
    public boolean isNorm() { return norm; }

    public ArrayList<Bag> getBags() { return bags; }

    /**
     * @return { numIntervals(word length), alphabetSize, slidingWindowSize, normalise? }
     */
    public int[] getParameters() {
        return new int[] { wordLength, alphabetSize, windowSize };
    }

    public void setSeed(int i){ seed = i; }

    public void clean() {
        SFAwords = null;
    }

    protected double[][] performDFT(double[][] windows) {
        double[][] dfts = new double[windows.length][wordLength];
        for (int i = 0; i < windows.length; ++i) {
            dfts[i] = DFT(windows[i]);
        }
        return dfts;
    }

    protected double stdDev(double[] series) {
        double sum = 0.0;
        double squareSum = 0.0;
        for (int i = 0; i < windowSize; i++) {
            sum += series[i];
            squareSum += series[i]*series[i];
        }

        double mean = sum / series.length;
        double variance = squareSum / series.length - mean*mean;
        return variance > 0 ? Math.sqrt(variance) : 1.0;
    }

    protected double[] DFT(double[] series) {
        //taken from FFT.java but
        //return just a double[] size n, { real1, imag1, ... realn/2, imagn/2 }
        //instead of Complex[] size n/2

        //only calculating first wordlength/2 coefficients (output values),
        //and skipping first coefficient if the data is to be normalised
        int n=series.length;
        int outputLength = wordLength/2;
        int start = (norm ? 1 : 0);

        //normalize the disjoint windows and sliding windows by dividing them by their standard deviation
        //all Fourier coefficients are divided by sqrt(windowSize)

        double normalisingFactor = inverseSqrtWindowSize / stdDev(series);

        double[] dft=new double[outputLength*2];

        for (int k = start; k < start + outputLength; k++) {  // For each output element
            float sumreal = 0;
            float sumimag = 0;
            for (int t = 0; t < n; t++) {  // For each input element
                sumreal +=  series[t]*Math.cos(2*Math.PI * t * k / n);
                sumimag += -series[t]*Math.sin(2*Math.PI * t * k / n);
            }
            dft[(k-start)*2]   = sumreal * normalisingFactor;
            dft[(k-start)*2+1] = sumimag * normalisingFactor;
        }
        return dft;
    }

    private double[] DFTunnormed(double[] series) {
        //taken from FFT.java but
        //return just a double[] size n, { real1, imag1, ... realn/2, imagn/2 }
        //instead of Complex[] size n/2

        //only calculating first wordlength/2 coefficients (output values),
        //and skipping first coefficient if the data is to be normalised
        int n=series.length;
        int outputLength = wordLength/2;
        int start = (norm ? 1 : 0);

        double[] dft = new double[outputLength*2];
        double twoPi = 2*Math.PI / n;

        for (int k = start; k < start + outputLength; k++) {  // For each output element
            float sumreal = 0;
            float sumimag = 0;
            for (int t = 0; t < n; t++) {  // For each input element
                sumreal +=  series[t]*Math.cos(twoPi * t * k);
                sumimag += -series[t]*Math.sin(twoPi * t * k);
            }
            dft[(k-start)*2]   = sumreal;
            dft[(k-start)*2+1] = sumimag;
        }
        return dft;
    }

    private double[] normalizeDFT(double[] dft, double std) {
        double normalisingFactor = (std > 0? 1.0 / std : 1.0) * inverseSqrtWindowSize;
        for (int i = 0; i < dft.length; i++)
            dft[i] *= normalisingFactor;

        return dft;
    }

    private double[][] performMFT(double[] series) {
        // ignore DC value?
        int startOffset = norm ? 2 : 0;
        int l = wordLength;
        l = l + l % 2; // make it even
        double[] phis = new double[l];
        for (int u = 0; u < phis.length; u += 2) {
            double uHalve = -(u + startOffset) / 2;
            phis[u] = realephi(uHalve, windowSize);
            phis[u + 1] = complexephi(uHalve, windowSize);
        }

        // means and stddev for each sliding window
        int end = Math.max(1, series.length - windowSize + 1);
        double[] means = new double[end];
        double[] stds = new double[end];
        calcIncrementalMeanStddev(windowSize, series, means, stds);
        // holds the DFT of each sliding window
        double[][] transformed = new double[end][];
        double[] mftData = null;

        for (int t = 0; t < end; t++) {
            // use the MFT
            if (t > 0) {
                for (int k = 0; k < l; k += 2) {
                    double real1 = (mftData[k] + series[t + windowSize - 1] - series[t - 1]);
                    double imag1 = (mftData[k + 1]);
                    double real = complexMulReal(real1, imag1, phis[k], phis[k + 1]);
                    double imag = complexMulImag(real1, imag1, phis[k], phis[k + 1]);
                    mftData[k] = real;
                    mftData[k + 1] = imag;
                }
            } // use the DFT for the first offset
            else {
                mftData = Arrays.copyOf(series, windowSize);
                mftData = DFTunnormed(mftData);
            }
            // normalization for lower bounding
            transformed[t] = normalizeDFT(Arrays.copyOf(mftData, l), stds[t]);
        }
        return transformed;
    }

    private void calcIncrementalMeanStddev(int windowLength, double[] series, double[] means, double[] stds) {
        double sum = 0;
        double squareSum = 0;
        // it is faster to multiply than to divide
        double rWindowLength = 1.0 / (double) windowLength;
        double[] tsData = series;
        for (int ww = 0; ww < windowLength; ww++) {
            sum += tsData[ww];
            squareSum += tsData[ww] * tsData[ww];
        }
        means[0] = sum * rWindowLength;
        double buf = squareSum * rWindowLength - means[0] * means[0];
        stds[0] = buf > 0 ? Math.sqrt(buf) : 0;
        for (int w = 1, end = tsData.length - windowLength + 1; w < end; w++) {
            sum += tsData[w + windowLength - 1] - tsData[w - 1];
            means[w] = sum * rWindowLength;
            squareSum += tsData[w + windowLength - 1] * tsData[w + windowLength - 1] - tsData[w - 1] * tsData[w - 1];
            buf = squareSum * rWindowLength - means[w] * means[w];
            stds[w] = buf > 0 ? Math.sqrt(buf) : 0;
        }
    }

    private static double complexMulReal(double r1, double im1, double r2, double im2) {
        return r1 * r2 - im1 * im2;
    }

    private static double complexMulImag(double r1, double im1, double r2, double im2) {
        return r1 * im2 + r2 * im1;
    }

    private static double realephi(double u, double M) {
        return Math.cos(2 * Math.PI * u / M);
    }

    private static double complexephi(double u, double M) {
        return -Math.sin(2 * Math.PI * u / M);
    }

    protected double[][] disjointWindows(double [] data) {
        int amount = (int)Math.ceil(data.length/(double)windowSize);
        double[][] subSequences = new double[amount][windowSize];

        for (int win = 0; win < amount; ++win) {
            int offset = Math.min(win*windowSize, data.length-windowSize);

            //copy the elements windowStart to windowStart+windowSize from data into
            //the subsequence matrix at position windowStart
            System.arraycopy(data,offset,subSequences[win],0,windowSize);
        }

        return subSequences;
    }

    protected double[][] MCB(Instances data) {
        double[][][] dfts = new double[data.numInstances()][][];

        int sample = 0;
        for (Instance inst : data)
            dfts[sample++] = performDFT(disjointWindows(toArrayNoClass(inst))); //approximation

        int numInsts = dfts.length;
        int numWindowsPerInst = dfts[0].length;
        int totalNumWindows = numInsts*numWindowsPerInst;

        breakpoints = new double[wordLength][alphabetSize];

        for (int letter = 0; letter < wordLength; ++letter) { //for each dft coeff

            //extract this column from all windows in all instances
            double[] column = new double[totalNumWindows];
            for (int inst = 0; inst < numInsts; ++inst)
                for (int window = 0; window < numWindowsPerInst; ++window) {
                    //rounding dft coefficients to reduce noise
                    column[(inst * numWindowsPerInst) + window] = Math.round(dfts[inst][window][letter]*100.0)/100.0;
                }

            //sort, and run through to find breakpoints for equi-depth bins
            Arrays.sort(column);

            double binIndex = 0;
            double targetBinDepth = (double)totalNumWindows / (double)alphabetSize;

            for (int bp = 0; bp < alphabetSize-1; ++bp) {
                binIndex += targetBinDepth;
                breakpoints[letter][bp] = column[(int)binIndex];
            }

            breakpoints[letter][alphabetSize-1] = Double.MAX_VALUE; //last one can always = infinity
        }

        return breakpoints;
    }

    /**
     * Builds a brand new boss bag from the passed fourier transformed data, rather than from
     * looking up existing transforms from earlier builds (i.e. SFAWords).
     *
     * to be used e.g to transform new test instances
     */
    protected Bag createBagSingle(double[][] dfts) {
        Bag bag = new Bag();
        BitWordInt lastWord = new BitWordInt();

        for (double[] d : dfts) {
            BitWordInt word = createWord(d);
            //add to bag, unless num reduction applies
            if (numerosityReduction && word.equals(lastWord))
                continue;

            Integer val = bag.get(word);
            if (val == null)
                val = 0;
            bag.put(word, ++val);

            lastWord = word;
        }

        return bag;
    }

    protected BitWordInt createWord(double[] dft) {
        BitWordInt word = new BitWordInt(wordLength);
        for (int l = 0; l < wordLength; ++l) //for each letter
            for (int bp = 0; bp < alphabetSize; ++bp) //run through breakpoints until right one found
                if (dft[l] <= breakpoints[l][bp]) {
                    word.push(bp); //add corresponding letter to word
                    break;
                }

        return word;
    }

    /**
     * @return data of passed instance in a double array with the class value removed if present
     */
    protected static double[] toArrayNoClass(Instance inst) {
        int length = inst.numAttributes();
        if (inst.classIndex() >= 0)
            --length;

        double[] data = new double[length];

        for (int i=0, j=0; i < inst.numAttributes(); ++i)
            if (inst.classIndex() != i)
                data[j++] = inst.value(i);

        return data;
    }

    /**
     * @return BOSSTransform-ed bag, built using current parameters
     */
    public Bag BOSSTransform(Instance inst) {
        double[][] mfts = performMFT(toArrayNoClass(inst)); //approximation
        Bag bag = createBagSingle(mfts); //discretisation/bagging
        bag.setClassVal(inst.classValue());

        return bag;
    }

    /**
     * Shortens all bags in this BOSS instance (histograms) to the newWordLength, if wordlengths
     * are same, instance is UNCHANGED
     *
     * @param newWordLength wordLength to shorten it to
     * @return new boss classifier with newWordLength, or passed in classifier if wordlengths are same
     */
    public BOSSIndividual buildShortenedBags(int newWordLength) throws Exception {
        if (newWordLength == wordLength) //case of first iteration of word length search in ensemble
            return this;
        if (newWordLength > wordLength)
            throw new Exception("Cannot incrementally INCREASE word length, current:"+wordLength+", requested:"+newWordLength);
        if (newWordLength < 2)
            throw new Exception("Invalid wordlength requested, current:"+wordLength+", requested:"+newWordLength);

        BOSSIndividual newBoss = new BOSSIndividual(this, newWordLength);

        //build hists with new word length from SFA words, and copy over the class values of original insts
        for (int i = 0; i < bags.size(); ++i) {
            Bag newBag = createBagFromWords(newWordLength, SFAwords[i]);
            newBag.setClassVal(bags.get(i).getClassVal());
            newBoss.bags.add(newBag);
        }

        return newBoss;
    }

    /**
     * Builds a bag from the set of words for a pre-transformed series of a given wordlength.
     */
    protected Bag createBagFromWords(int thisWordLength, BitWordInt[] words) {
        Bag bag = new Bag();
        BitWordInt lastWord = new BitWordInt();

        for (BitWordInt w : words) {
            BitWordInt word = new BitWordInt(w);
            if (wordLength != thisWordLength)
                word.shorten(BitWordInt.MAX_LENGTH-thisWordLength);

            //add to bag, unless num reduction applies
            if (numerosityReduction && word.equals(lastWord))
                continue;

            Integer val = bag.get(word);
            if (val == null)
                val = 0;
            bag.put(word, ++val);

            lastWord = word;
        }

        return bag;
    }

    protected BitWordInt[] createSFAwords(Instance inst) {
        double[][] dfts = performMFT(toArrayNoClass(inst)); //approximation
        BitWordInt[] words = new BitWordInt[dfts.length];
        for (int window = 0; window < dfts.length; ++window)
            words[window] = createWord(dfts[window]);//discretisation

        return words;
    }

    @Override
    public void buildClassifier(Instances data) throws Exception {
        if (data.classIndex() != -1 && data.classIndex() != data.numAttributes()-1)
            throw new Exception("BOSS_BuildClassifier: Class attribute not set as last attribute in dataset");

        breakpoints = MCB(data); //breakpoints to be used for making sfa words for train AND test data
        SFAwords = new BitWordInt[data.numInstances()][];
        bags = new ArrayList<>(data.numInstances());
        rand = new Random(seed);

        if (multiThread){
            if (numThreads == 1) numThreads = Runtime.getRuntime().availableProcessors();
            if (ex == null) ex = Executors.newFixedThreadPool(numThreads);

            ArrayList<Future<Bag>> futures = new ArrayList<>(data.numInstances());

            for (int inst = 0; inst < data.numInstances(); ++inst)
                futures.add(ex.submit(new TransformThread(inst, data.get(inst))));

            for (Future<Bag> f: futures)
                bags.add(f.get());
        }
        else {
            for (int inst = 0; inst < data.numInstances(); ++inst) {
                SFAwords[inst] = createSFAwords(data.get(inst));

                Bag bag = createBagFromWords(wordLength, SFAwords[inst]);
                try {
                    bag.setClassVal(data.get(inst).classValue());
                }
                catch(UnassignedClassException e){
                    bag.setClassVal(-1);
                }
                bags.add(bag);
            }
        }

        if (cleanAfterBuild) {
            clean();
        }
    }

    /**
     * Computes BOSS distance between two bags d(test, train), is NON-SYMETRIC operation, ie d(a,b) != d(b,a).
     *
     * Quits early if the dist-so-far is greater than bestDist (assumed dist is still the squared distance), and returns Double.MAX_VALUE
     *
     * @return distance FROM instA TO instB, or Double.MAX_VALUE if it would be greater than bestDist
     */
    public double BOSSdistance(Bag instA, Bag instB, double bestDist) {
        double dist = 0.0;

        //find dist only from values in instA
        for (Map.Entry<BitWordInt, Integer> entry : instA.entrySet()) {
            Integer valA = entry.getValue();
            Integer valB = instB.get(entry.getKey());
            if (valB == null)
                valB = 0;
            dist += (valA-valB)*(valA-valB);

            if (dist > bestDist)
                return Double.MAX_VALUE;
        }

        return dist;
    }

    @Override
    public double classifyInstance(Instance instance) throws Exception{
        BOSSIndividual.Bag testBag = BOSSTransform(instance);

        //1NN BOSS distance
        double bestDist = Double.MAX_VALUE;
        double nn = 0;

        for (int i = 0; i < bags.size(); ++i) {
            double dist = BOSSdistance(testBag, bags.get(i), bestDist);

            if (dist < bestDist) {
                bestDist = dist;
                nn = bags.get(i).getClassVal();
            }
        }

        return nn;
    }

    /**
     * Used within BOSSEnsemble as part of a leave-one-out crossvalidation, to skip having to rebuild
     * the classifier every time (since the n histograms would be identical each time anyway), therefore this classifies
     * the instance at the index passed while ignoring its own corresponding histogram
     *
     * @param testIndex index of instance to classify
     * @return classification
     */
    public double classifyInstance(int testIndex) throws Exception{
        BOSSIndividual.Bag testBag = bags.get(testIndex);

        //1NN BOSS distance
        double bestDist = Double.MAX_VALUE;
        double nn = -1;

        for (int i = 0; i < bags.size(); ++i) {
            if (i == testIndex) //skip 'this' one, leave-one-out
                continue;

            double dist = BOSSdistance(testBag, bags.get(i), bestDist);

            if (dist < bestDist) {
                bestDist = dist;
                nn = bags.get(i).getClassVal();
            }
        }

        return nn;
    }

    public class TestNearestNeighbourThread implements Callable<Double>{
        Instance inst;

        public TestNearestNeighbourThread(Instance inst){
            this.inst = inst;
        }

        @Override
        public Double call() {
            BOSSIndividual.Bag testBag = BOSSTransform(inst);

            //1NN BOSS distance
            double bestDist = Double.MAX_VALUE;
<<<<<<< HEAD
            double nn = 0;
=======
            double nn = -1;
>>>>>>> 8d5bee0c

            for (int i = 0; i < bags.size(); ++i) {
                double dist = BOSSdistance(testBag, bags.get(i), bestDist);

                if (dist < bestDist) {
                    bestDist = dist;
                    nn = bags.get(i).getClassVal();
                }
            }

            return nn;
        }
    }

    public class TrainNearestNeighbourThread implements Callable<Double>{
        int testIndex;

        public TrainNearestNeighbourThread(int testIndex){
            this.testIndex = testIndex;
        }

        @Override
        public Double call() {
            BOSSIndividual.Bag testBag = bags.get(testIndex);

            //1NN BOSS distance
            double bestDist = Double.MAX_VALUE;
<<<<<<< HEAD
            double nn = 0;
=======
            double nn = -1;
>>>>>>> 8d5bee0c

            for (int i = 0; i < bags.size(); ++i) {
                if (i == testIndex) //skip 'this' one, leave-one-out
                    continue;

                double dist = BOSSdistance(testBag, bags.get(i), bestDist);

                if (dist < bestDist) {
                    bestDist = dist;
                    nn = bags.get(i).getClassVal();
                }
            }

            return nn;
        }
    }

    private class TransformThread implements Callable<Bag>{
        int i;
        Instance inst;

        public TransformThread(int i, Instance inst){
            this.i = i;
            this.inst = inst;
        }

        @Override
        public Bag call() {
            SFAwords[i] = createSFAwords(inst);

            Bag bag = createBagFromWords(wordLength, SFAwords[i]);
            try {
                bag.setClassVal(inst.classValue());
            }
            catch(UnassignedClassException e){
                bag.setClassVal(-1);
            }

            return bag;
        }
    }
}<|MERGE_RESOLUTION|>--- conflicted
+++ resolved
@@ -576,7 +576,7 @@
 
         //1NN BOSS distance
         double bestDist = Double.MAX_VALUE;
-        double nn = 0;
+        double nn = -1;
 
         for (int i = 0; i < bags.size(); ++i) {
             double dist = BOSSdistance(testBag, bags.get(i), bestDist);
@@ -633,11 +633,7 @@
 
             //1NN BOSS distance
             double bestDist = Double.MAX_VALUE;
-<<<<<<< HEAD
-            double nn = 0;
-=======
             double nn = -1;
->>>>>>> 8d5bee0c
 
             for (int i = 0; i < bags.size(); ++i) {
                 double dist = BOSSdistance(testBag, bags.get(i), bestDist);
@@ -665,11 +661,7 @@
 
             //1NN BOSS distance
             double bestDist = Double.MAX_VALUE;
-<<<<<<< HEAD
-            double nn = 0;
-=======
             double nn = -1;
->>>>>>> 8d5bee0c
 
             for (int i = 0; i < bags.size(); ++i) {
                 if (i == testIndex) //skip 'this' one, leave-one-out
