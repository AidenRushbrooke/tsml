/*
 *   This program is free software: you can redistribute it and/or modify
 *   it under the terms of the GNU General Public License as published by
 *   the Free Software Foundation, either version 3 of the License, or
 *   (at your option) any later version.
 *
 *   This program is distributed in the hope that it will be useful,
 *   but WITHOUT ANY WARRANTY; without even the implied warranty of
 *   MERCHANTABILITY or FITNESS FOR A PARTICULAR PURPOSE.  See the
 *   GNU General Public License for more details.
 *
 *   You should have received a copy of the GNU General Public License
 *   along with this program.  If not, see <http://www.gnu.org/licenses/>.
 */
package tsml.classifiers.dictionary_based;

import evaluation.storage.ClassifierResults;
import experiments.data.DatasetLoading;
import tsml.classifiers.*;
import utilities.ClassifierTools;
import utilities.samplers.RandomIndexSampler;
import utilities.samplers.Sampler;
import weka.classifiers.functions.GaussianProcesses;
import weka.core.*;

import java.io.*;
import java.util.*;
import java.util.concurrent.ExecutorService;
import java.util.concurrent.Executors;
import java.util.concurrent.Future;
import java.util.concurrent.TimeUnit;

import static utilities.InstanceTools.argmax;
import static utilities.InstanceTools.resampleTrainAndTestInstances;
import static utilities.Utilities.argMax;
import static utilities.multivariate_tools.MultivariateInstanceTools.*;
import static weka.core.Utils.sum;

/**
 * TDE classifier with parameter search and ensembling for univariate and
 * multivariate time series classification.
 * If parameters are known, use the class IndividualTDE and directly provide them.
 *
 * Has the capability to contract train time and checkpoint.
 *
 * Alphabetsize fixed to four and maximum wordLength of 16.
 *
 * Implementation based on the algorithm described in getTechnicalInformation()
 */
public class TDE extends EnhancedAbstractClassifier implements TrainTimeContractable,
        Checkpointable, TechnicalInformationHandler, MultiThreadable {

    private int parametersConsidered = 250;
    private int parametersConsideredPerChannel = -1;
    private int maxEnsembleSize = 100;

    private boolean histogramIntersection = true;
    private boolean useBigrams = true;

    private double trainProportion = 0.7;

    private boolean bayesianParameterSelection = true;
    private int initialRandomParameters = 50;
    private int[] initialParameterCount;
    private Instances[] parameterPool;
    private Instances[] prevParameters;
    private int[] parametersRemaining;

    private final int[] wordLengths = {16, 14, 12, 10, 8};
    private final int[] alphabetSize = {4};
    private final boolean[] normOptions = {true, false};
    private final Integer[] levels = {1, 2, 3};
    private final boolean[] useIGB = {true, false};

    private double maxWinLenProportion = 1;
    private double maxWinSearchProportion = 0.25;

    private boolean cutoff = false;
    private double cutoffThreshold = 0.7;

    private transient LinkedList<IndividualTDE>[] classifiers;
    private int numSeries;
    private int[] numClassifiers;

    private int currentSeries = 0;
    private boolean isMultivariate = false;
    private Instances seriesHeader;

    private String checkpointPath;
    private boolean checkpoint = false;
    private long checkpointTime = 0;
    private long checkpointTimeDiff = 0;
    private ArrayList<Integer>[] checkpointIDs;
    private boolean internalContractCheckpointHandling = true;
    private boolean cleanupCheckpointFiles = false;
    private boolean loadAndFinish = false;

    private long trainContractTimeNanos = 0;
    private boolean trainTimeContract = false;
    private boolean underContractTime = false;

    private ArrayList<Double>[] paramAccuracy;
    private ArrayList<Double>[] paramTime;

    private transient Instances train;

    private int numThreads = 1;
    private boolean multiThread = false;
    private ExecutorService ex;

    //Classifier build data, stored as field for checkpointing.
    private int[] classifiersBuilt;
    private int[] lowestAccIdx;
    private double[] lowestAcc;
    private double maxAcc;

    protected static final long serialVersionUID = 1L;

    public TDE() {
        super(CAN_ESTIMATE_OWN_PERFORMANCE);
    }

    @Override
    public TechnicalInformation getTechnicalInformation() {
        TechnicalInformation result;
        result = new TechnicalInformation(TechnicalInformation.Type.ARTICLE);
        result.setValue(TechnicalInformation.Field.AUTHOR, "M. Middlehurst, J. Large, G. Cawley and A. Bagnall");
        result.setValue(TechnicalInformation.Field.TITLE, "The Temporal Dictionary Ensemble (TDE) Classifier for " +
                "Time Series Classification");
        result.setValue(TechnicalInformation.Field.JOURNAL, "The European Conference on Machine Learning and " +
                "Principles and Practice of Knowledge Discovery in Databases");
        result.setValue(TechnicalInformation.Field.YEAR, "2020");
        return null;
    }

    @Override
    public Capabilities getCapabilities() {
        Capabilities result = super.getCapabilities();
        result.disableAll();

        result.setMinimumNumberInstances(2);

        // attributes
        result.enable(Capabilities.Capability.RELATIONAL_ATTRIBUTES);
        result.enable(Capabilities.Capability.NUMERIC_ATTRIBUTES);

        // class
        result.enable(Capabilities.Capability.NOMINAL_CLASS);

        return result;
    }

    @Override
    public String getParameters() {
        StringBuilder sb = new StringBuilder();
        sb.append(super.getParameters());

        sb.append(",numSeries,").append(numSeries);

        for (int n = 0; n < numSeries; n++) {
            sb.append(",seriesNo,").append(n).append(",numClassifiers,").append(numClassifiers[n]);

            for (int i = 0; i < numClassifiers[n]; ++i) {
                IndividualTDE indiv = classifiers[n].get(i);
                sb.append(",windowSize,").append(indiv.getWindowSize()).append(",wordLength,");
                sb.append(indiv.getWordLength()).append(",alphabetSize,").append(indiv.getAlphabetSize());
                sb.append(",norm,").append(indiv.getNorm()).append(",levels,").append(indiv.getLevels());
                sb.append(",IGB,").append(indiv.getIGB());
            }
        }

        return sb.toString();
    }

    //pass in an enum of hour, minute, day, and the amount of them.
    @Override
    public void setTrainTimeLimit(long amount) {
        trainContractTimeNanos = amount;
        trainTimeContract = true;
    }

    @Override
    public void enableMultiThreading(int numThreads) {
        if (numThreads > 1) {
            this.numThreads = numThreads;
            multiThread = true;
        } else {
            this.numThreads = 1;
            multiThread = false;
        }
    }

    //Set the path where checkpointed versions will be stored
    @Override //Checkpointable
    public boolean setCheckpointPath(String path) {
        boolean validPath = Checkpointable.super.createDirectories(path);
        if(validPath){
            checkpointPath = path;
            checkpoint = true;
        }
        return validPath;
    }

    //Define how to copy from a loaded object to this object
    @Override
    public void copyFromSerObject(Object obj) throws Exception {
        if (!(obj instanceof TDE))
            throw new Exception("The SER file is not an instance of TDE");
        TDE saved = ((TDE) obj);
        System.out.println("Loading TDE.ser");

        //copy over variables from serialised object
        parametersConsidered = saved.parametersConsidered;
        parametersConsideredPerChannel = saved.parametersConsideredPerChannel;
        maxEnsembleSize = saved.maxEnsembleSize;
        histogramIntersection = saved.histogramIntersection;
        useBigrams = saved.useBigrams;
        trainProportion = saved.trainProportion;
        bayesianParameterSelection = saved.bayesianParameterSelection;
        initialRandomParameters = saved.initialRandomParameters;
        initialParameterCount = saved.initialParameterCount;
        parameterPool = saved.parameterPool;
        prevParameters = saved.prevParameters;
        parametersRemaining = saved.parametersRemaining;
        //wordLengths = saved.wordLengths;
        //alphabetSize = saved.alphabetSize;
        //normOptions = saved.normOptions;
        //levels = saved.levels;
        //useIGB = saved.useIGB;
        maxWinLenProportion = saved.maxWinLenProportion;
        maxWinSearchProportion = saved.maxWinSearchProportion;
        cutoff = saved.cutoff;
        cutoffThreshold = saved.cutoffThreshold;
        //classifiers = saved.classifier;
        numSeries = saved.numSeries;
        numClassifiers = saved.numClassifiers;
        currentSeries = saved.currentSeries;
        isMultivariate = saved.isMultivariate;
        seriesHeader = saved.seriesHeader;
        //checkpointPath = saved.checkpointPath;
        //checkpoint = saved.checkpoint;
        //checkpointTime = saved.checkpointTime;
        //checkpointTimeDiff = saved.checkpointTimeDiff;
        checkpointIDs = saved.checkpointIDs;
        //internalContractCheckpointHandling = saved.internalContractCheckpointHandling;
        //cleanupCheckpointFiles = saved.cleanupCheckpointFiles;
        //loadAndFinish = saved.loadAndFinish;
        if (internalContractCheckpointHandling) trainContractTimeNanos = saved.trainContractTimeNanos;
        trainTimeContract = saved.trainTimeContract;
        underContractTime = saved.underContractTime;
        paramAccuracy = saved.paramAccuracy;
        paramTime = saved.paramTime;
        //train = saved.train;
        numThreads = saved.numThreads;
        multiThread = saved.multiThread;
        ex = saved.ex;
        classifiersBuilt = saved.classifiersBuilt;
        lowestAccIdx = saved.lowestAccIdx;
        lowestAcc = saved.lowestAcc;
        maxAcc = saved.maxAcc;

        trainResults = saved.trainResults;
        if (!internalContractCheckpointHandling) trainResults.setBuildTime(System.nanoTime());
        seedClassifier = saved.seedClassifier;
        seed = saved.seed;
        rand = saved.rand;
        estimateOwnPerformance = saved.estimateOwnPerformance;
        estimator = saved.estimator;

        //load in each serisalised classifier
        classifiers = new LinkedList[numSeries];
        for (int n = 0; n < numSeries; n++) {
            classifiers[n] = new LinkedList();
            System.out.println(checkpointIDs[n]);
            for (int i = 0; i < maxEnsembleSize; i++) {
                if (!checkpointIDs[n].contains(i)) {
                    System.out.println("Loading IndividualTDE" + n + "-" + i + ".ser");

                    FileInputStream fis = new FileInputStream(checkpointPath + "IndividualTDE" + n + "-" + i + ".ser");
                    try (ObjectInputStream in = new ObjectInputStream(fis)) {
                        Object indv = in.readObject();

                        if (!(indv instanceof IndividualTDE))
                            throw new Exception("The SER file " + n + "-" + i + " is not an instance of IndividualTDE");
                        IndividualTDE ser = ((IndividualTDE) indv);
                        classifiers[n].add(ser);
                    }
                }
            }
        }

        if (internalContractCheckpointHandling) checkpointTimeDiff = saved.checkpointTimeDiff
                + (System.nanoTime() - checkpointTime);
        checkContracts();
    }

    @Override
    public ClassifierResults getTrainResults() {
        return trainResults;
    }

    public void setParametersConsidered(int size) {
        parametersConsidered = size;
    }

    public void setParametersConsideredPerChannel(int size) {
        parametersConsideredPerChannel = size;
    }

    public void setMaxEnsembleSize(int size) {
        maxEnsembleSize = size;
    }

    public void setTrainProportion(double d) {
        trainProportion = d;
    }

    public void setCleanupCheckpointFiles(boolean b) {
        cleanupCheckpointFiles = b;
    }

    public void cleanupCheckpointFiles(boolean b) {
        cleanupCheckpointFiles = b;
    }

    public void loadAndFinish(boolean b) {
        loadAndFinish = b;
    }

    public void setMaxWinLenProportion(double d) {
        maxWinLenProportion = d;
    }

    public void setMaxWinSearchProportion(double d) {
        maxWinSearchProportion = d;
    }

    public void setBayesianParameterSelection(boolean b) {
        bayesianParameterSelection = b;
    }

    public void setUseBigrams(boolean b) { useBigrams = b; }

    public void setCutoff(boolean b) { cutoff = b; }

    public void setCutoffThreshold(double d) { cutoffThreshold = d; }

    @Override
    public void buildClassifier(final Instances data) throws Exception {
        super.buildClassifier(data);
        trainResults.setBuildTime(System.nanoTime());
        // can classifier handle the data?
        getCapabilities().testWithFail(data);

        if (data.checkForAttributeType(Attribute.RELATIONAL)) {
            isMultivariate = true;
        }

        train = data;

        //Window length settings
        int seriesLength = isMultivariate ? channelLength(data) - 1 : data.numAttributes() - 1; //minus class attribute
        int minWindow = 10;
        int maxWindow = (int) (seriesLength * maxWinLenProportion);
        if (maxWindow < minWindow) minWindow = maxWindow / 2;
        //whats the max number of window sizes that should be searched through
        double maxWindowSearches = seriesLength * maxWinSearchProportion;
        int winInc = (int) ((maxWindow - minWindow) / maxWindowSearches);
        if (winInc < 1) winInc = 1;

        //path checkpoint files will be saved to
        checkpointPath = checkpointPath + "/" + checkpointName(data.relationName()) + "/";
        File f = new File(checkpointPath + "TDE.ser");

        //if checkpointing and serialised files exist load said files
        if (checkpoint && f.exists()) {
            if (debug)
                System.out.println("Loading from checkpoint file");
            long time = System.nanoTime();
            loadFromFile(checkpointPath + "TDE.ser");
            if (debug)
                System.out.println("Spent " + (System.nanoTime() - time) + "nanoseconds loading ser files");
        }
        //initialise variables
        else {
            if (data.classIndex() != data.numAttributes() - 1)
                throw new Exception("TDE_BuildClassifier: Class attribute not set as last attribute in dataset");

            //Multivariate
            if (isMultivariate) {
                numSeries = numDimensions(data);
                classifiers = new LinkedList[numSeries];
                for (int n = 0; n < numSeries; n++) {
                    classifiers[n] = new LinkedList<>();
                }

                numClassifiers = new int[numSeries];

                if (parametersConsideredPerChannel > 0) {
                    parametersConsidered = parametersConsideredPerChannel * numSeries;
                }

                if (checkpoint){
                    checkpointIDs = new ArrayList[numSeries];
                    for (int n = 0; n < numSeries; n++) {
                        checkpointIDs[n] = new ArrayList<>();
                        for (int i = 0; i < maxEnsembleSize; i++){
                            checkpointIDs[n].add(i);
                        }
                    }
                }
            }
            //Univariate
            else {
                numSeries = 1;
                classifiers = new LinkedList[1];
                classifiers[0] = new LinkedList<>();
                numClassifiers = new int[1];

                if (checkpoint){
                    checkpointIDs = new ArrayList[1];
                    checkpointIDs[0] = new ArrayList<>();
                    for (int i = 0; i < maxEnsembleSize; i++){
                        checkpointIDs[0].add(i);
                    }
                }
            }

            parameterPool = uniqueParameters(minWindow, maxWindow, winInc);

            classifiersBuilt = new int[numSeries];
            lowestAccIdx = new int[numSeries];
            lowestAcc = new double[numSeries];
            for (int i = 0; i < numSeries; i++) lowestAcc[i] = Double.MAX_VALUE;
            maxAcc = 0;

            if (multiThread) {
                if (numThreads == 1) numThreads = Runtime.getRuntime().availableProcessors();
                if (ex == null) ex = Executors.newFixedThreadPool(numThreads);
            }
        }

        //required to deal with multivariate datasets, each channel is split into its own instances
        Instances[] series;

        //Multivariate
        if (isMultivariate) {
            series = splitMultivariateInstances(data);
            seriesHeader = new Instances(series[0], 0);
        }
        //Univariate
        else {
            series = new Instances[1];
            series[0] = data;
        }

        //Contracting
        if (trainTimeContract) {
            parametersConsidered = 0;
            underContractTime = true;
        }

        //Build ensemble if not set to just load ser files
        if (!(checkpoint && loadAndFinish)) {
            buildTDE(series);
        }

        //end train time in nanoseconds
        trainResults.setBuildTime(System.nanoTime() - trainResults.getBuildTime() - checkpointTimeDiff);

        //Estimate train accuracy
        if (getEstimateOwnPerformance()) {
            long start = System.nanoTime();
            findEnsembleTrainEstimate();
            long end = System.nanoTime();
            trainResults.setErrorEstimateTime(end - start);
            trainResults.setBuildPlusEstimateTime(trainResults.getBuildTime() + trainResults.getErrorEstimateTime());
        }

        trainResults.setParas(getParameters());

        //delete any serialised files and holding folder for checkpointing on completion
        if (checkpoint && cleanupCheckpointFiles) {
            checkpointCleanup();
        }
    }

    private void buildTDE(Instances[] series) throws Exception {
        //build classifiers up to a set size
        while ((underContractTime || sum(classifiersBuilt) < parametersConsidered)
                && sum(parametersRemaining) > 0) {

            long indivBuildTime = System.nanoTime();
            boolean checkpointChange = false;
            double[] parameters = selectParameters();
            if (parameters == null) {
                nextSeries();
                checkContracts();
                continue;
            }

            IndividualTDE indiv = new IndividualTDE((int) parameters[0], (int) parameters[1], (int) parameters[2],
                    parameters[3] == 1, (int) parameters[4], parameters[5] == 1,
                    multiThread, numThreads, ex);
            Instances data = trainProportion < 1 && trainProportion > 0 ? resampleData(series[currentSeries], indiv)
                    : series[currentSeries];
            indiv.buildClassifier(data);
            indiv.setCleanAfterBuild(true);
            indiv.setHistogramIntersection(histogramIntersection);
            indiv.setSeed(seed);

            double accuracy = individualTrainAcc(indiv, data, numClassifiers[currentSeries] < maxEnsembleSize
                    ? Double.MIN_VALUE : lowestAcc[currentSeries]);
            indiv.setAccuracy(accuracy);
            if (accuracy == 0) indiv.setWeight(Double.MIN_VALUE);
            else indiv.setWeight(Math.pow(accuracy, 4));

            if (bayesianParameterSelection) paramAccuracy[currentSeries].add(accuracy);
            if (trainTimeContract) paramTime[currentSeries].add((double) (System.nanoTime() - indivBuildTime));

            if (cutoff && indiv.getAccuracy() > maxAcc) {
                maxAcc = indiv.getAccuracy();
                for (int n = 0; n < numSeries; n++) {
                    //get rid of any extras that dont fall within the new max threshold
                    Iterator<IndividualTDE> it = classifiers[n].iterator();
                    while (it.hasNext()) {
                        IndividualTDE b = it.next();
                        if (b.getAccuracy() < maxAcc * cutoffThreshold) {
                            it.remove();
                            numClassifiers[n]--;

                            if (checkpoint){
                                checkpointIDs[n].add(b.getEnsembleID());
                            }
                        }
                    }
                }
            }

            if (!cutoff || indiv.getAccuracy() >= maxAcc * cutoffThreshold) {
                if (numClassifiers[currentSeries] < maxEnsembleSize) {
                    if (accuracy < lowestAcc[currentSeries]) {
                        lowestAccIdx[currentSeries] = classifiers[currentSeries].size();
                        lowestAcc[currentSeries] = accuracy;
                    }
                    classifiers[currentSeries].add(indiv);
                    numClassifiers[currentSeries]++;

                    if (checkpoint){
                        indiv.setEnsembleID(checkpointIDs[currentSeries].remove(0));
                        checkpointChange = true;
                    }
                } else if (accuracy > lowestAcc[currentSeries]) {
                    double[] newLowestAcc = findMinEnsembleAcc();
                    lowestAccIdx[currentSeries] = (int) newLowestAcc[0];
                    lowestAcc[currentSeries] = newLowestAcc[1];

                    IndividualTDE rm = classifiers[currentSeries].remove(lowestAccIdx[currentSeries]);
                    classifiers[currentSeries].add(lowestAccIdx[currentSeries], indiv);

                    if (checkpoint){
                        indiv.setEnsembleID(rm.getEnsembleID());
                        checkpointChange = true;
                    }
                }
            }

            classifiersBuilt[currentSeries]++;

            int prev = currentSeries;
            if (isMultivariate) {
                nextSeries();
            }

            if (checkpoint) {
                checkpoint(prev, indiv, checkpointChange);
            }

            checkContracts();
        }
    }

    private void checkpoint(int seriesNo, IndividualTDE classifier, boolean saveIndiv) {
        try {
            File f = new File(checkpointPath);
            if (!f.isDirectory())
                f.mkdirs();
            //time the checkpoint occured
            checkpointTime = System.nanoTime();

            if (saveIndiv) {
                FileOutputStream fos = new FileOutputStream(checkpointPath + "IndividualTDE"
                        + seriesNo + "-" + classifier.getEnsembleID() + ".ser");
                try (ObjectOutputStream out = new ObjectOutputStream(fos)) {
                    out.writeObject(classifier);
                    out.close();
                    fos.close();
                }
            }

            //dont take into account time spent serialising into build time
            if (internalContractCheckpointHandling) checkpointTimeDiff += System.nanoTime() - checkpointTime;
            checkpointTime = System.nanoTime();

            //save this, classifiers and train data not included
            saveToFile(checkpointPath + "TDEtemp.ser");

            File file = new File(checkpointPath + "TDEtemp.ser");
            File file2 = new File(checkpointPath + "TDE.ser");
            file2.delete();
            file.renameTo(file2);

            if (internalContractCheckpointHandling) checkpointTimeDiff += System.nanoTime() - checkpointTime;
        } catch (Exception e) {
            e.printStackTrace();
            System.out.println("Serialisation to " + checkpointPath + " FAILED");
        }
    }

    private void checkpointCleanup() {
        File f = new File(checkpointPath);
        String[] files = f.list();

        for (String file : files) {
            File f2 = new File(f.getPath() + "\\" + file);
            boolean b = f2.delete();
        }

        f.delete();
    }

    private String checkpointName(String datasetName) {
        String name = datasetName + seed + "TDE";

        if (trainTimeContract) {
            name += ("TTC" + trainContractTimeNanos);
        } else if (isMultivariate && parametersConsideredPerChannel > 0) {
            name += ("PC" + (parametersConsideredPerChannel * numSeries));
        } else {
            name += ("S" + parametersConsidered);
        }

        name += ("M" + maxEnsembleSize);

        return name;
    }

    public void checkContracts() {
        underContractTime = System.nanoTime() - trainResults.getBuildTime() - checkpointTimeDiff
                < trainContractTimeNanos;
    }

    //[0] = index, [1] = acc
    private double[] findMinEnsembleAcc() {
        double minAcc = Double.MAX_VALUE;
        int minAccInd = 0;
        for (int i = 0; i < classifiers[currentSeries].size(); ++i) {
            double curacc = classifiers[currentSeries].get(i).getAccuracy();
            if (curacc < minAcc) {
                minAcc = curacc;
                minAccInd = i;
            }
        }

        return new double[]{minAccInd, minAcc};
    }

    private Instances[] uniqueParameters(int minWindow, int maxWindow, int winInc) {
        Instances[] parameterPool = new Instances[numSeries];
        ArrayList<double[]> possibleParameters = new ArrayList();

        for (Boolean normalise : normOptions) {
            for (Integer alphSize : alphabetSize) {
                for (int winSize = minWindow; winSize <= maxWindow; winSize += winInc) {
                    for (Integer wordLen : wordLengths) {
                        for (Integer level : levels) {
                            for (Boolean igb : useIGB) {
                                double[] parameters = {wordLen, alphSize, winSize, normalise ? 1 : 0, level,
                                        igb ? 1 : 0};
                                possibleParameters.add(parameters);
                            }
                        }
                    }
                }
            }
        }

        int numAtts = possibleParameters.get(0).length + 1;
        ArrayList<Attribute> atts = new ArrayList<>(numAtts);
        for (int i = 0; i < numAtts; i++) {
            atts.add(new Attribute("att" + i));
        }

        prevParameters = new Instances[numSeries];
        parametersRemaining = new int[numSeries];
        initialParameterCount = new int[numSeries];

        for (int n = 0; n < numSeries; n++) {
            parameterPool[n] = new Instances("params", atts, possibleParameters.size());
            parameterPool[n].setClassIndex(numAtts - 1);
            prevParameters[n] = new Instances(parameterPool[n], 0);
            prevParameters[n].setClassIndex(numAtts - 1);
            parametersRemaining[n] = possibleParameters.size();

            for (int i = 0; i < possibleParameters.size(); i++) {
                DenseInstance inst = new DenseInstance(1, possibleParameters.get(i));
                inst.insertAttributeAt(numAtts - 1);
                parameterPool[n].add(inst);
            }
        }

        if (bayesianParameterSelection) {
            paramAccuracy = new ArrayList[numSeries];
            for (int i = 0; i < numSeries; i++) {
                paramAccuracy[i] = new ArrayList<>();
            }
        }

        if (trainTimeContract) {
            paramTime = new ArrayList[numSeries];
            for (int i = 0; i < numSeries; i++) {
                paramTime[i] = new ArrayList<>();
            }
        }

        return parameterPool;
    }

    private double[] selectParameters() throws Exception {
        Instance params;

        if (trainTimeContract && System.nanoTime() - trainResults.getBuildTime() - checkpointTimeDiff
                > trainContractTimeNanos / 2) {
            if (prevParameters[currentSeries].size() > 0) {
                for (int i = 0; i < paramTime[currentSeries].size(); i++) {
                    prevParameters[currentSeries].get(i).setClassValue(paramTime[currentSeries].get(i));
                }

                GaussianProcesses gp = new GaussianProcesses();
                gp.buildClassifier(prevParameters[currentSeries]);
                long remainingTime = trainContractTimeNanos - (System.nanoTime() - trainResults.getBuildTime()
                        - checkpointTimeDiff);

                for (int i = 0; i < parameterPool[currentSeries].size(); i++) {
                    double pred = gp.classifyInstance(parameterPool[currentSeries].get(i));
                    if (pred > remainingTime) {
                        parameterPool[currentSeries].remove(i);
                        i--;
                    }
                }
            }
        }

        if (parameterPool[currentSeries].size() == 0) {
            return null;
        }

        if (bayesianParameterSelection) {
            if (initialParameterCount[currentSeries] < initialRandomParameters) {
                initialParameterCount[currentSeries]++;
                params = parameterPool[currentSeries].remove(rand.nextInt(parameterPool[currentSeries].size()));
            } else {
                for (int i = 0; i < paramAccuracy[currentSeries].size(); i++) {
                    prevParameters[currentSeries].get(i).setClassValue(paramAccuracy[currentSeries].get(i));
                }

                GaussianProcesses gp = new GaussianProcesses();
                gp.buildClassifier(prevParameters[currentSeries]);
                int bestIndex = 0;
                double bestAcc = -1;

                for (int i = 0; i < parameterPool[currentSeries].numInstances(); i++) {
                    double pred = gp.classifyInstance(parameterPool[currentSeries].get(i));

                    if (pred > bestAcc) {
                        bestIndex = i;
                        bestAcc = pred;
                    }
                }

                params = parameterPool[currentSeries].remove(bestIndex);
            }
        } else {
            params = parameterPool[currentSeries].remove(rand.nextInt(parameterPool[currentSeries].size()));
        }

        prevParameters[currentSeries].add(params);
        parametersRemaining[currentSeries] = parameterPool[currentSeries].size();
        return params.toDoubleArray();
    }

    private Instances resampleData(Instances series, IndividualTDE indiv) {
        int newSize = (int) (series.numInstances() * trainProportion);
        Instances data = new Instances(series, newSize);

        Sampler sampler = new RandomIndexSampler(rand);
        sampler.setInstances(series);

        ArrayList<Integer> subsampleIndices = new ArrayList<>(newSize);
        for (int i = 0; i < newSize; i++) {
            int n = (Integer) sampler.next();
            data.add(series.get(n));
            subsampleIndices.add(n);
        }
        indiv.setSubsampleIndices(subsampleIndices);

        return data;
    }

    private double individualTrainAcc(IndividualTDE indiv, Instances series, double lowestAcc) throws Exception {
        if (getEstimateOwnPerformance() && estimator == EstimatorMethod.NONE) {
            indiv.setTrainPreds(new ArrayList<>());
        }

        int correct = 0;
        int requiredCorrect = (int) (lowestAcc * series.numInstances());

        if (multiThread) {
            ArrayList<Future<Double>> futures = new ArrayList<>(series.numInstances());

            for (int i = 0; i < series.numInstances(); ++i)
                futures.add(ex.submit(indiv.new TrainNearestNeighbourThread(i)));

            int idx = 0;
            for (Future<Double> f : futures) {
                if (f.get() == series.get(idx).classValue()) {
                    ++correct;
                }
                idx++;

                if (getEstimateOwnPerformance() && estimator == EstimatorMethod.NONE) {
                    indiv.getTrainPreds().add(f.get().intValue());
                }
            }
        } else {
            for (int i = 0; i < series.numInstances(); ++i) {
                if (correct + series.numInstances() - i < requiredCorrect) {
                    return -1;
                }

                double c = indiv.classifyInstance(i); //classify series i, while ignoring its corresponding histogram i
                if (c == series.get(i).classValue()) {
                    ++correct;
                }

                if (getEstimateOwnPerformance() && estimator == EstimatorMethod.NONE) {
                    indiv.getTrainPreds().add((int) c);
                }
            }
        }

        return (double) correct / (double) series.numInstances();
    }

    public void nextSeries() {
        if (currentSeries == numSeries - 1) {
            currentSeries = 0;
        } else {
            currentSeries++;
        }
    }

    private void findEnsembleTrainEstimate() throws Exception {
<<<<<<< HEAD
        if (estimator == EstimatorMethod.OOB){

        }
        else {
            trainDistributions = new double[train.numInstances()][train.numClasses()];

            for (int n = 0; n < numSeries; n++) {
                for (int i = 0; i < numClassifiers[n]; i++) {
                    ArrayList<Integer> trainIdx = classifiers[n].get(i).getSubsampleIndices();
                    ArrayList<Integer> trainPreds = classifiers[n].get(i).getTrainPreds();
                    double weight = classifiers[n].get(i).getWeight();
                    for (int g = 0; g < trainIdx.size(); g++) {
                        idxSubsampleCount[trainIdx.get(g)] += weight;
                        trainDistributions[trainIdx.get(g)][trainPreds.get(g)] += weight;
                    }
                }
            }

            for (int i = 0; i < trainDistributions.length; i++) {
                if (idxSubsampleCount[i] > 0) {
                    for (int n = 0; n < trainDistributions[i].length; n++) {
                        trainDistributions[i][n] /= idxSubsampleCount[i];
                    }
                }
            }

            int totalClassifers = sum(numClassifiers);
            if (idxSubsampleCount == null) idxSubsampleCount = new int[train.numInstances()];

            for (int i = 0; i < train.numInstances(); ++i) {
                double[] probs;

                if (idxSubsampleCount[i] > 0 && (!fullTrainCVEstimate || idxSubsampleCount[i] == totalClassifers)) {
                    probs = trainDistributions[i];
                } else {
                    probs = distributionForInstance(i);
                }

                trainResults.addPrediction(train.get(i).classValue(), probs, argMax(probs, rand), -1, "");
            }
        }
=======
        if (estimator == EstimatorMethod.OOB && trainProportion < 1){
            for (int i = 0; i < train.numInstances(); ++i) {
                Instance[] series;
                if (isMultivariate) {
                    series = splitMultivariateInstanceWithClassVal(train.get(i));
                }
                else{
                    series = new Instance[]{ train.get(i) };
                }

                double[] probs = new double[train.numClasses()];
                double sum = 0;
>>>>>>> e0a2dd7e

                for (int n = 0; n < numSeries; n++) {
                    for (int j = 0; j < numClassifiers[n]; j++) {
                        IndividualTDE classifier = classifiers[n].get(j);

<<<<<<< HEAD
=======
                        if (!classifier.getSubsampleIndices().contains(i)){
                           probs[(int)classifier.classifyInstance(series[n])] += classifier.getWeight();
                           sum += classifier.getWeight();
                        }
                    }
                }

                if (sum != 0) {
                    for (int j = 0; j < probs.length; ++j)
                        probs[j] = (probs[j] / sum);
                }
                else{
                    Arrays.fill(probs, 1.0 / train.numClasses());
                }

                trainResults.addPrediction(train.get(i).classValue(), probs, findIndexOfMax(probs, rand), -1, "");
            }

            trainResults.setClassifierName("TDEOOB");
            trainResults.setErrorEstimateMethod("OOB");
        }
        else {
            double[][] trainDistributions = new double[train.numInstances()][train.numClasses()];
            int[] idxSubsampleCount = new int[train.numInstances()];

            if (estimator == EstimatorMethod.NONE) {
                for (int n = 0; n < numSeries; n++) {
                    for (int i = 0; i < numClassifiers[n]; i++) {
                        ArrayList<Integer> trainIdx = classifiers[n].get(i).getSubsampleIndices();
                        ArrayList<Integer> trainPreds = classifiers[n].get(i).getTrainPreds();
                        double weight = classifiers[n].get(i).getWeight();
                        for (int g = 0; g < trainIdx.size(); g++) {
                            idxSubsampleCount[trainIdx.get(g)] += weight;
                            trainDistributions[trainIdx.get(g)][trainPreds.get(g)] += weight;
                        }
                    }
                }

                for (int i = 0; i < trainDistributions.length; i++) {
                    if (idxSubsampleCount[i] > 0) {
                        for (int n = 0; n < trainDistributions[i].length; n++) {
                            trainDistributions[i][n] /= idxSubsampleCount[i];
                        }
                    }
                }

                trainResults.setClassifierName("TDESubsampleLOO");
                trainResults.setErrorEstimateMethod("SubsampleLOOCV");
            }
            else{
                trainResults.setClassifierName("TDELOO");
                trainResults.setErrorEstimateMethod("LOOCV");
            }

            for (int i = 0; i < train.numInstances(); ++i) {
                double[] probs;

                if (idxSubsampleCount[i] > 0 && estimator == EstimatorMethod.NONE) {
                    probs = trainDistributions[i];
                } else {
                    probs = distributionForInstance(i);
                }

                trainResults.addPrediction(train.get(i).classValue(), probs, findIndexOfMax(probs, rand), -1, "");
            }
        }

        trainResults.setTimeUnit(TimeUnit.NANOSECONDS);
        trainResults.setDatasetName(train.relationName());
        trainResults.setFoldID(seed);
        trainResults.setSplit("train");
>>>>>>> e0a2dd7e
        trainResults.finaliseResults();
    }

    private double[] distributionForInstance(int test) throws Exception {
        double[] probs = new double[train.numClasses()];

        //get sum of all channels, votes from each are weighted the same.
        double sum = 0;

        for (int n = 0; n < numSeries; n++) {
            for (IndividualTDE classifier : classifiers[n]) {
                double classification;

                if (classifier.getSubsampleIndices() == null){
                    classification = classifier.classifyInstance(test);
                }
                else if (classifier.getSubsampleIndices().contains(test)){
                    classification = classifier.classifyInstance(classifier.getSubsampleIndices().indexOf(test));
                }
                else if (estimator == EstimatorMethod.CV) {
                    Instance series = train.get(test);
                    if (isMultivariate){
                        series = splitMultivariateInstanceWithClassVal(series)[n];
                        series.setDataset(seriesHeader);
                    }
                    classification = classifier.classifyInstance(series);
                }
                else{
                    continue;
                }

                probs[(int) classification] += classifier.getWeight();
                sum += classifier.getWeight();
            }
        }

        if (sum != 0) {
            for (int i = 0; i < probs.length; ++i)
                probs[i] = (probs[i] / sum);
        }
        else{
            Arrays.fill(probs, 1.0 / train.numClasses());
        }

        return probs;
    }

    @Override
    public double classifyInstance(Instance instance) throws Exception {
        double[] probs = distributionForInstance(instance);
        return findIndexOfMax(probs, rand);
    }

    @Override
    public double[] distributionForInstance(Instance instance) throws Exception {
        int numClasses = train.numClasses();
        double[] classHist = new double[numClasses];

        //get sum of all channels, votes from each are weighted the same.
        double sum = 0;

        Instance[] series;

        //Multivariate
        if (isMultivariate) {
            series = splitMultivariateInstanceWithClassVal(instance);
        }
        //Univariate
        else {
            series = new Instance[1];
            series[0] = instance;
        }

        if (multiThread){
            ArrayList<Future<Double>>[] futures = new ArrayList[numSeries];

            for (int n = 0; n < numSeries; n++) {
                futures[n] = new ArrayList<>(numClassifiers[n]);
                for (IndividualTDE classifier : classifiers[n]) {
                    futures[n].add(ex.submit(classifier.new TestNearestNeighbourThread(instance)));
                }
            }

            for (int n = 0; n < numSeries; n++) {
                int idx = 0;
                for (Future<Double> f : futures[n]) {
                    double weight = classifiers[n].get(idx).getWeight();
                    classHist[f.get().intValue()] += weight;
                    sum += weight;
                    idx++;
                }
            }
        }
        else {
            for (int n = 0; n < numSeries; n++) {
                for (IndividualTDE classifier : classifiers[n]) {
                    double classification = classifier.classifyInstance(series[n]);
                    classHist[(int) classification] += classifier.getWeight();
                    sum += classifier.getWeight();
                }
            }
        }

        double[] distributions = new double[instance.numClasses()];

        if (sum != 0) {
            for (int i = 0; i < classHist.length; ++i)
                distributions[i] += classHist[i] / sum;
        }
        else{
            for (int i = 0; i < classHist.length; ++i)
                distributions[i] += 1 / numClasses;
        }

        return distributions;
    }

    public static void main(String[] args) throws Exception{
        int fold =0;

        //Minimum working example
        String dataset = "ItalyPowerDemand";
        Instances train = DatasetLoading.loadDataNullable("Z:\\ArchiveData\\Univariate_arff\\"+dataset+"\\"+dataset+"_TRAIN.arff");
        Instances test = DatasetLoading.loadDataNullable("Z:\\ArchiveData\\Univariate_arff\\"+dataset+"\\"+dataset+"_TEST.arff");
        Instances[] data = resampleTrainAndTestInstances(train, test, fold);
        train = data[0];
        test = data[1];

        String dataset2 = "ERing";
        Instances train2 = DatasetLoading.loadDataNullable("Z:\\ArchiveData\\Multivariate_arff\\"+dataset2+"\\"+dataset2+"_TRAIN.arff");
        Instances test2 = DatasetLoading.loadDataNullable("Z:\\ArchiveData\\Multivariate_arff\\"+dataset2+"\\"+dataset2+"_TEST.arff");
        Instances[] data2 = resampleMultivariateTrainAndTestInstances(train2, test2, fold);
        train2 = data2[0];
        test2 = data2[1];

        TDE c;
        double accuracy;

        c = new TDE();
        c.setSeed(fold);
        c.setEstimateOwnPerformance(true);
        c.buildClassifier(train);
        accuracy = ClassifierTools.accuracy(test, c);

        System.out.println("TDE accuracy on " + dataset + " fold " + fold + " = " + accuracy);
        System.out.println("Train accuracy on " + dataset + " fold " + fold + " = " + c.trainResults.getAcc());

        c = new TDE();
        c.setSeed(fold);
        c.setCutoff(true);
        c.setEstimateOwnPerformance(true);
        c.buildClassifier(train2);
        accuracy = ClassifierTools.accuracy(test2, c);

        System.out.println("TDE accuracy on " + dataset2 + " fold " + fold + " = " + accuracy);
        System.out.println("Train accuracy on " + dataset2 + " fold " + fold + " = " + c.trainResults.getAcc());

        c = new TDE();
        c.setSeed(fold);
        c.setTrainTimeLimit(TimeUnit.MINUTES, 1);
        c.setCleanupCheckpointFiles(true);
        c.setCheckpointPath("D:\\");
        c.buildClassifier(train);
        accuracy = ClassifierTools.accuracy(test, c);

        System.out.println("Contract 1 Min Checkpoint TDE accuracy on " + dataset + " fold " + fold + " = "
                + accuracy);
        System.out.println("Build time on " + dataset + " fold " + fold + " = " +
                TimeUnit.SECONDS.convert(c.trainResults.getBuildTime(), TimeUnit.NANOSECONDS) + " seconds");


        c = new TDE();
        c.setSeed(fold);
        c.setTrainTimeLimit(TimeUnit.MINUTES, 1);
        c.setCleanupCheckpointFiles(true);
        c.setCheckpointPath("D:\\");
        c.setCutoff(true);
        c.buildClassifier(train2);
        accuracy = ClassifierTools.accuracy(test2, c);

        System.out.println("Contract 1 Min Checkpoint TDE accuracy on " + dataset2 + " fold " + fold + " = "
                + accuracy);
        System.out.println("Build time on " + dataset2 + " fold " + fold + " = " +
                TimeUnit.SECONDS.convert(c.trainResults.getBuildTime(), TimeUnit.NANOSECONDS) + " seconds");

        //Output 24/06/20
        /*
            TDE accuracy on ItalyPowerDemand fold 0 = 0.9484936831875608
            Train accuracy on ItalyPowerDemand fold 0 = 0.9552238805970149
            TDE accuracy on ERing fold 0 = 0.9481481481481482
            Train accuracy on ERing fold 0 = 0.9
            Contract 1 Min Checkpoint TDE accuracy on ItalyPowerDemand fold 0 = 0.9523809523809523
            Build time on ItalyPowerDemand fold 0 = 7 seconds
            Contract 1 Min Checkpoint TDE accuracy on ERing fold 0 = 0.9629629629629629
            Build time on ERing fold 0 = 60 seconds
        */
    }
}<|MERGE_RESOLUTION|>--- conflicted
+++ resolved
@@ -30,7 +30,6 @@
 import java.util.concurrent.Future;
 import java.util.concurrent.TimeUnit;
 
-import static utilities.InstanceTools.argmax;
 import static utilities.InstanceTools.resampleTrainAndTestInstances;
 import static utilities.Utilities.argMax;
 import static utilities.multivariate_tools.MultivariateInstanceTools.*;
@@ -861,49 +860,6 @@
     }
 
     private void findEnsembleTrainEstimate() throws Exception {
-<<<<<<< HEAD
-        if (estimator == EstimatorMethod.OOB){
-
-        }
-        else {
-            trainDistributions = new double[train.numInstances()][train.numClasses()];
-
-            for (int n = 0; n < numSeries; n++) {
-                for (int i = 0; i < numClassifiers[n]; i++) {
-                    ArrayList<Integer> trainIdx = classifiers[n].get(i).getSubsampleIndices();
-                    ArrayList<Integer> trainPreds = classifiers[n].get(i).getTrainPreds();
-                    double weight = classifiers[n].get(i).getWeight();
-                    for (int g = 0; g < trainIdx.size(); g++) {
-                        idxSubsampleCount[trainIdx.get(g)] += weight;
-                        trainDistributions[trainIdx.get(g)][trainPreds.get(g)] += weight;
-                    }
-                }
-            }
-
-            for (int i = 0; i < trainDistributions.length; i++) {
-                if (idxSubsampleCount[i] > 0) {
-                    for (int n = 0; n < trainDistributions[i].length; n++) {
-                        trainDistributions[i][n] /= idxSubsampleCount[i];
-                    }
-                }
-            }
-
-            int totalClassifers = sum(numClassifiers);
-            if (idxSubsampleCount == null) idxSubsampleCount = new int[train.numInstances()];
-
-            for (int i = 0; i < train.numInstances(); ++i) {
-                double[] probs;
-
-                if (idxSubsampleCount[i] > 0 && (!fullTrainCVEstimate || idxSubsampleCount[i] == totalClassifers)) {
-                    probs = trainDistributions[i];
-                } else {
-                    probs = distributionForInstance(i);
-                }
-
-                trainResults.addPrediction(train.get(i).classValue(), probs, argMax(probs, rand), -1, "");
-            }
-        }
-=======
         if (estimator == EstimatorMethod.OOB && trainProportion < 1){
             for (int i = 0; i < train.numInstances(); ++i) {
                 Instance[] series;
@@ -916,14 +872,11 @@
 
                 double[] probs = new double[train.numClasses()];
                 double sum = 0;
->>>>>>> e0a2dd7e
 
                 for (int n = 0; n < numSeries; n++) {
                     for (int j = 0; j < numClassifiers[n]; j++) {
                         IndividualTDE classifier = classifiers[n].get(j);
 
-<<<<<<< HEAD
-=======
                         if (!classifier.getSubsampleIndices().contains(i)){
                            probs[(int)classifier.classifyInstance(series[n])] += classifier.getWeight();
                            sum += classifier.getWeight();
@@ -995,7 +948,6 @@
         trainResults.setDatasetName(train.relationName());
         trainResults.setFoldID(seed);
         trainResults.setSplit("train");
->>>>>>> e0a2dd7e
         trainResults.finaliseResults();
     }
 
