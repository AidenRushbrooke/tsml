--- conflicted
+++ resolved
@@ -40,31 +40,8 @@
 import tsml.classifiers.multivariate.*;
 import tsml.classifiers.shapelet_based.FastShapelets;
 import tsml.classifiers.shapelet_based.LearnShapelets;
-<<<<<<< HEAD
 import tsml.classifiers.shapelet_based.ShapeletTransformClassifier;
-import tsml.classifiers.shapelet_based.ShapeletTreeClassifier;
-=======
-import tsml.classifiers.interval_based.TSF;
-import tsml.classifiers.interval_based.LPS;
-import tsml.classifiers.frequency_based.RISE;
-import tsml.classifiers.multivariate.MultivariateShapeletTransformClassifier;
-import tsml.classifiers.multivariate.NN_DTW_A;
-import tsml.classifiers.multivariate.NN_DTW_D;
-import tsml.classifiers.multivariate.NN_DTW_I;
-import tsml.classifiers.multivariate.NN_ED_I;
-import tsml.classifiers.distance_based.elastic_ensemble.DTW1NN;
-import tsml.classifiers.distance_based.elastic_ensemble.ED1NN;
-import tsml.classifiers.distance_based.elastic_ensemble.MSM1NN;
-import tsml.classifiers.distance_based.elastic_ensemble.WDTW1NN;
 import tsml.classifiers.shapelet_based.ShapeletTree;
-import weka.classifiers.trees.RandomTree;
-import weka.core.EuclideanDistance;
-import weka.core.Randomizable;
-import machine_learning.classifiers.ensembles.CAWPE;
-import machine_learning.classifiers.PLSNominalClassifier;
-import machine_learning.classifiers.kNN;
-import machine_learning.classifiers.tuned.TunedXGBoost;
->>>>>>> 8d5bee0c
 import weka.classifiers.Classifier;
 import weka.classifiers.bayes.BayesNet;
 import weka.classifiers.bayes.NaiveBayes;
@@ -114,9 +91,7 @@
      */
     public static String[] distance= {
         "DTW","DTWCV","ApproxElasticEnsemble","ProximityForest","ElasticEnsemble","FastElasticEnsemble",
-            "DD_DTW","DTD_C","NN_CID","MSM","TWE","WDTW"
-//        , "CEE", "LEE", "DTWV1", "DTWCVV1"
-    };
+            "DD_DTW","DTD_C","NN_CID","MSM","TWE","WDTW"};
     public static HashSet<String> distanceBased=new HashSet<String>( Arrays.asList(distance));
     private static Classifier setDistanceBased(Experiments.ExperimentalArguments exp){
         String classifier=exp.classifierName;
@@ -584,7 +559,7 @@
      * BESPOKE classifiers for particular set ups. Use if you want some special configuration/pipeline
      * not encapsulated within a single classifier      */
     public static String[] bespoke= {"CAWPEPLUS","CAWPEFROMFILE","CawpeAsCote",
-            "CAWPE_AS_COTE_NO_EE","HC-Standard","HC-Alpha1","HC-NewBOSS","HC-NoEE","HC-SB","HC-NoEE-SB","HC-WEASEL","HC-cBOSS", "HC-PF","HC-PF-SB","FullHC","FullHC-SB","FullHC-SB-PF","HC-Latest","HC-Catch22TSF"};
+            "CAWPE_AS_COTE_NO_EE","HC-Standard","HC-Alpha1","HC-NewBOSS","HC-NoEE","HC-SB","HC-NoEE-SB","HC-WEASEL","HC-cBOSS", "HC-PF","HC-PF-SB","FullHC","FullHC-SB","FullHC-SB-PF"};
     public static HashSet<String> bespokeClassifiers=new HashSet<String>( Arrays.asList(bespoke));
     private static Classifier setBespokeClassifiers(Experiments.ExperimentalArguments exp){
         String classifier=exp.classifierName,resultsPath="",dataset="";
@@ -803,34 +778,6 @@
                 ArrayList<String> names2 = new ArrayList<>(Arrays.asList(clsNames2));
                 c=new HiveCote(cls2,names2);
                 ((HiveCote)c).setContract(4);
-                break;
-            case "HC-Latest":
-                if(canLoadFromFile){
-                    clsNames2=new String[]{"TSF","S-BOSS","RISE","STC","PF"};//RotF for ST
-                    c=new CAWPE();
-                    ((CAWPE)c).setFillMissingDistsWithOneHotVectors(true);
-                    ((CAWPE)c).setSeed(fold);
-                    ((CAWPE)c).setBuildIndividualsFromResultsFiles(true);
-                    ((CAWPE)c).setResultsFileLocationParameters(resultsPath, dataset, fold);
-                    ((CAWPE)c).setClassifiersNamesForFileRead(clsNames2);
-                }
-                else
-                    throw new UnsupportedOperationException("ERROR: currently only loading from file for CAWPE and no results file path has been set. "
-                            + "Call setClassifier with an ExperimentalArguments object exp with exp.resultsWriteLocation (contains component classifier results) and exp.datasetName set");
-                break;
-            case "HC-Catch22TSF":
-                if(canLoadFromFile){
-                    String[] cls3={"Catch22TSF","BOSS","RISE","STC","EE"};//RotF for ST
-                    c=new CAWPE();
-                    ((CAWPE)c).setFillMissingDistsWithOneHotVectors(true);
-                    ((CAWPE)c).setSeed(fold);
-                    ((CAWPE)c).setBuildIndividualsFromResultsFiles(true);
-                    ((CAWPE)c).setResultsFileLocationParameters(resultsPath, dataset, fold);
-                    ((CAWPE)c).setClassifiersNamesForFileRead(cls3);
-                }
-                else
-                    throw new UnsupportedOperationException("ERROR: currently only loading from file for CAWPE and no results file path has been set. "
-                            + "Call setClassifier with an ExperimentalArguments object exp with exp.resultsWriteLocation (contains component classifier results) and exp.datasetName set");
                 break;
             default:
                 System.out.println("Unknown bespoke classifier, should not be able to get here ");
@@ -857,12 +804,8 @@
      */
     public static Classifier setClassifier(Experiments.ExperimentalArguments exp){
         String classifier=exp.classifierName;
-        ClassifierBuilderFactory.ClassifierBuilder classifierBuilder =
-            ClassifierBuilderFactory.getGlobalInstance().getClassifierBuilderByName(classifier);
-        Classifier c = null;
-        if(classifierBuilder != null) {
-            return classifierBuilder.build();
-        } else if(distanceBased.contains(classifier))
+        Classifier c;
+        if(distanceBased.contains(classifier))
             c=setDistanceBased(exp);
         else if(dictionaryBased.contains(classifier))
             c=setDictionaryBased(exp);
