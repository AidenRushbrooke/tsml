#!/usr/bin/python

import re

#converts a comma separated string to a list of ints
def array_string_to_list_int(arr):
	str = re.sub(r"[\n\t\s]", "", arr)
	str = str[1:]
	str = str[:len(str)-1]
	if str == '': return []
	x = [int(i) for i in str.split(',')]
	return x

#converts a comma separated string to a list of floats
def array_string_to_list_float(arr):
	str = re.sub(r"[\n\t\s]", "", arr)
	str = str[1:]
	str = str[:len(str)-1]
	if str == '': return []
	x = [float(i) for i in str.split(',')]
	return x

#converts a comma separated string to a list of strings
def array_string_to_list_string(arr):
	str = re.sub(r"[\n\t\s]", "", arr)
	str = str[1:]
	str = str[:len(str)-1]
	return str.split(',')
<<<<<<< HEAD
	
=======

>>>>>>> cdd7dcbf
#converts a 2d semi-colona nd comma separated string to a list of floats
def deep_array_string_to_list_float(arr):
	x = [array_string_to_list_float(i) for i in arr.split(';')]
	return x<|MERGE_RESOLUTION|>--- conflicted
+++ resolved
@@ -26,11 +26,7 @@
 	str = str[1:]
 	str = str[:len(str)-1]
 	return str.split(',')
-<<<<<<< HEAD
-	
-=======
 
->>>>>>> cdd7dcbf
 #converts a 2d semi-colona nd comma separated string to a list of floats
 def deep_array_string_to_list_float(arr):
 	x = [array_string_to_list_float(i) for i in arr.split(';')]
